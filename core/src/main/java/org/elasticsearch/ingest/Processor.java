/*
 * Licensed to Elasticsearch under one or more contributor
 * license agreements. See the NOTICE file distributed with
 * this work for additional information regarding copyright
 * ownership. Elasticsearch licenses this file to you under
 * the Apache License, Version 2.0 (the "License"); you may
 * not use this file except in compliance with the License.
 * You may obtain a copy of the License at
 *
 *    http://www.apache.org/licenses/LICENSE-2.0
 *
 * Unless required by applicable law or agreed to in writing,
 * software distributed under the License is distributed on an
 * "AS IS" BASIS, WITHOUT WARRANTIES OR CONDITIONS OF ANY
 * KIND, either express or implied.  See the License for the
 * specific language governing permissions and limitations
 * under the License.
 */

package org.elasticsearch.ingest;

import java.util.Map;

/**
 * A processor implementation may modify the data belonging to a document.
 * Whether changes are made and what exactly is modified is up to the implementation.
 */
public interface Processor {

    /**
     * Introspect and potentially modify the incoming data.
     */
    void execute(IngestDocument ingestDocument) throws Exception;

    /**
     * Gets the type of a processor
     */
    String getType();

    /**
     * Gets the tag of a processor.
     */
    String getTag();

    /**
     * A factory that knows how to construct a processor based on a map of maps.
     */
    interface Factory {

        /**
         * Creates a processor based on the specified map of maps config.
         *
<<<<<<< HEAD
         * @param processorFactories Other processors which may be created inside this processor
         * @param config The configuration for the processor
         *
         * <b>Note:</b> Implementations are responsible for removing the used configuration keys, so that after
         * creating a pipeline ingest can verify if all configurations settings have been used.
         */
        Processor create(Map<String, Processor.Factory> processorFactories, Map<String, Object> config) throws Exception;
=======
         * @param tag The tag for the processor
         * @param config Configuration for the processor to create
         *
         * Implementations are responsible for removing the used keys, so that after creating a pipeline ingest can
         * verify if all configurations settings have been used.
         */
        Processor create(String tag, Map<String, Object> config) throws Exception;
>>>>>>> d24cc65c
    }
}<|MERGE_RESOLUTION|>--- conflicted
+++ resolved
@@ -50,22 +50,14 @@
         /**
          * Creates a processor based on the specified map of maps config.
          *
-<<<<<<< HEAD
          * @param processorFactories Other processors which may be created inside this processor
+         * @param tag The tag for the processor
          * @param config The configuration for the processor
          *
          * <b>Note:</b> Implementations are responsible for removing the used configuration keys, so that after
          * creating a pipeline ingest can verify if all configurations settings have been used.
          */
-        Processor create(Map<String, Processor.Factory> processorFactories, Map<String, Object> config) throws Exception;
-=======
-         * @param tag The tag for the processor
-         * @param config Configuration for the processor to create
-         *
-         * Implementations are responsible for removing the used keys, so that after creating a pipeline ingest can
-         * verify if all configurations settings have been used.
-         */
-        Processor create(String tag, Map<String, Object> config) throws Exception;
->>>>>>> d24cc65c
+        Processor create(Map<String, Processor.Factory> processorFactories, String tag,
+                         Map<String, Object> config) throws Exception;
     }
 }