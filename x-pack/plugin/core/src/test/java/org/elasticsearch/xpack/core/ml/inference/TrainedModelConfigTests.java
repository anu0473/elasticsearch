/*
 * Copyright Elasticsearch B.V. and/or licensed to Elasticsearch B.V. under one
 * or more contributor license agreements. Licensed under the Elastic License;
 * you may not use this file except in compliance with the Elastic License.
 */
package org.elasticsearch.xpack.core.ml.inference;

import org.elasticsearch.ElasticsearchException;
import org.elasticsearch.Version;
import org.elasticsearch.common.bytes.BytesReference;
import org.elasticsearch.common.io.stream.NamedWriteableRegistry;
import org.elasticsearch.common.io.stream.Writeable;
import org.elasticsearch.common.settings.Settings;
import org.elasticsearch.common.xcontent.NamedXContentRegistry;
import org.elasticsearch.common.xcontent.ToXContent;
<<<<<<< HEAD
=======
import org.elasticsearch.common.xcontent.XContentHelper;
>>>>>>> 1b3c1d23
import org.elasticsearch.common.xcontent.XContentParser;
import org.elasticsearch.common.xcontent.XContentType;
import org.elasticsearch.search.SearchModule;
import org.elasticsearch.test.AbstractSerializingTestCase;
import org.elasticsearch.xpack.core.ml.job.messages.Messages;
import org.elasticsearch.xpack.core.ml.utils.MlStrings;
import org.elasticsearch.xpack.core.ml.utils.ToXContentParams;
import org.junit.Before;

import java.io.IOException;
import java.time.Instant;
import java.util.ArrayList;
import java.util.Arrays;
import java.util.Collections;
import java.util.List;
import java.util.function.Predicate;
import java.util.stream.Collectors;
import java.util.stream.IntStream;

<<<<<<< HEAD
import static org.elasticsearch.xpack.core.ml.utils.ToXContentParams.FOR_INTERNAL_STORAGE;
=======
import static org.hamcrest.Matchers.containsString;
>>>>>>> 1b3c1d23
import static org.hamcrest.Matchers.equalTo;
import static org.hamcrest.Matchers.not;

public class TrainedModelConfigTests extends AbstractSerializingTestCase<TrainedModelConfig> {

    private boolean lenient;

    @Before
    public void chooseStrictOrLenient() {
        lenient = randomBoolean();
    }

    @Override
    protected TrainedModelConfig doParseInstance(XContentParser parser) throws IOException {
        return TrainedModelConfig.fromXContent(parser, lenient).build();
    }

    @Override
    protected boolean supportsUnknownFields() {
        return lenient;
    }

    @Override
    protected Predicate<String> getRandomFieldsExcludeFilter() {
        return field -> !field.isEmpty();
    }

    @Override
    protected TrainedModelConfig createTestInstance() {
        List<String> tags = Arrays.asList(generateRandomStringArray(randomIntBetween(0, 5), 15, false));
        return new TrainedModelConfig(
            randomAlphaOfLength(10),
            randomAlphaOfLength(10),
            Version.CURRENT,
            randomBoolean() ? null : randomAlphaOfLength(100),
            Instant.ofEpochMilli(randomNonNegativeLong()),
            null, // is not parsed so should not be provided
            tags,
            randomBoolean() ? null : Collections.singletonMap(randomAlphaOfLength(10), randomAlphaOfLength(10)),
            TrainedModelInputTests.createRandomInput());
    }

    @Override
    protected Writeable.Reader<TrainedModelConfig> instanceReader() {
        return TrainedModelConfig::new;
    }

    @Override
    protected NamedXContentRegistry xContentRegistry() {
        List<NamedXContentRegistry.Entry> namedXContent = new ArrayList<>();
        namedXContent.addAll(new MlInferenceNamedXContentProvider().getNamedXContentParsers());
        namedXContent.addAll(new SearchModule(Settings.EMPTY, Collections.emptyList()).getNamedXContents());
        return new NamedXContentRegistry(namedXContent);
    }

    @Override
    protected NamedWriteableRegistry getNamedWriteableRegistry() {
        List<NamedWriteableRegistry.Entry> entries = new ArrayList<>();
        entries.addAll(new MlInferenceNamedXContentProvider().getNamedWriteables());
        return new NamedWriteableRegistry(entries);
    }

<<<<<<< HEAD
    @Override
    protected ToXContent.Params getToXContentParams() {
        return lenient ? ToXContent.EMPTY_PARAMS : new ToXContent.MapParams(Collections.singletonMap(FOR_INTERNAL_STORAGE, "true"));
    }

    @Override
    protected boolean assertToXContentEquivalence() {
        return false;
=======
    public void testToXContentWithParams() throws IOException {
        TrainedModelConfig config = new TrainedModelConfig(
            randomAlphaOfLength(10),
            randomAlphaOfLength(10),
            Version.CURRENT,
            randomBoolean() ? null : randomAlphaOfLength(100),
            Instant.ofEpochMilli(randomNonNegativeLong()),
            TrainedModelDefinitionTests.createRandomBuilder(randomAlphaOfLength(10)).build(),
            Collections.emptyList(),
            randomBoolean() ? null : Collections.singletonMap(randomAlphaOfLength(10), randomAlphaOfLength(10)),
            TrainedModelInputTests.createRandomInput());

        BytesReference reference = XContentHelper.toXContent(config, XContentType.JSON, ToXContent.EMPTY_PARAMS, false);
        assertThat(reference.utf8ToString(), containsString("definition"));

        reference = XContentHelper.toXContent(config,
            XContentType.JSON,
            new ToXContent.MapParams(Collections.singletonMap(ToXContentParams.FOR_INTERNAL_STORAGE, "true")),
            false);
        assertThat(reference.utf8ToString(), not(containsString("definition")));
>>>>>>> 1b3c1d23
    }

    public void testValidateWithNullDefinition() {
        IllegalArgumentException ex = expectThrows(IllegalArgumentException.class, () -> TrainedModelConfig.builder().validate());
        assertThat(ex.getMessage(), equalTo("[definition] must not be null."));
    }

    public void testValidateWithInvalidID() {
        String modelId = "InvalidID-";
        ElasticsearchException ex = expectThrows(ElasticsearchException.class,
            () -> TrainedModelConfig.builder()
                .setDefinition(TrainedModelDefinitionTests.createRandomBuilder(modelId))
                .setModelId(modelId).validate());
        assertThat(ex.getMessage(), equalTo(Messages.getMessage(Messages.INVALID_ID, "model_id", modelId)));
    }

    public void testValidateWithLongID() {
        String modelId = IntStream.range(0, 100).mapToObj(x -> "a").collect(Collectors.joining());
        ElasticsearchException ex = expectThrows(ElasticsearchException.class,
            () -> TrainedModelConfig.builder()
                .setDefinition(TrainedModelDefinitionTests.createRandomBuilder(modelId))
                .setModelId(modelId).validate());
        assertThat(ex.getMessage(), equalTo(Messages.getMessage(Messages.ID_TOO_LONG, "model_id", modelId, MlStrings.ID_LENGTH_LIMIT)));
    }

    public void testValidateWithIllegallyUserProvidedFields() {
        String modelId = "simplemodel";
        ElasticsearchException ex = expectThrows(ElasticsearchException.class,
            () -> TrainedModelConfig.builder()
                .setDefinition(TrainedModelDefinitionTests.createRandomBuilder(modelId))
                .setCreateTime(Instant.now())
                .setModelId(modelId).validate());
        assertThat(ex.getMessage(), equalTo("illegal to set [create_time] at inference model creation"));

        ex = expectThrows(ElasticsearchException.class,
            () -> TrainedModelConfig.builder()
                .setDefinition(TrainedModelDefinitionTests.createRandomBuilder(modelId))
                .setVersion(Version.CURRENT)
                .setModelId(modelId).validate());
        assertThat(ex.getMessage(), equalTo("illegal to set [version] at inference model creation"));

        ex = expectThrows(ElasticsearchException.class,
            () -> TrainedModelConfig.builder()
                .setDefinition(TrainedModelDefinitionTests.createRandomBuilder(modelId))
                .setCreatedBy("ml_user")
                .setModelId(modelId).validate());
        assertThat(ex.getMessage(), equalTo("illegal to set [created_by] at inference model creation"));
    }
}<|MERGE_RESOLUTION|>--- conflicted
+++ resolved
@@ -13,10 +13,7 @@
 import org.elasticsearch.common.settings.Settings;
 import org.elasticsearch.common.xcontent.NamedXContentRegistry;
 import org.elasticsearch.common.xcontent.ToXContent;
-<<<<<<< HEAD
-=======
 import org.elasticsearch.common.xcontent.XContentHelper;
->>>>>>> 1b3c1d23
 import org.elasticsearch.common.xcontent.XContentParser;
 import org.elasticsearch.common.xcontent.XContentType;
 import org.elasticsearch.search.SearchModule;
@@ -36,11 +33,8 @@
 import java.util.stream.Collectors;
 import java.util.stream.IntStream;
 
-<<<<<<< HEAD
 import static org.elasticsearch.xpack.core.ml.utils.ToXContentParams.FOR_INTERNAL_STORAGE;
-=======
 import static org.hamcrest.Matchers.containsString;
->>>>>>> 1b3c1d23
 import static org.hamcrest.Matchers.equalTo;
 import static org.hamcrest.Matchers.not;
 
@@ -103,7 +97,6 @@
         return new NamedWriteableRegistry(entries);
     }
 
-<<<<<<< HEAD
     @Override
     protected ToXContent.Params getToXContentParams() {
         return lenient ? ToXContent.EMPTY_PARAMS : new ToXContent.MapParams(Collections.singletonMap(FOR_INTERNAL_STORAGE, "true"));
@@ -112,7 +105,8 @@
     @Override
     protected boolean assertToXContentEquivalence() {
         return false;
-=======
+    }
+
     public void testToXContentWithParams() throws IOException {
         TrainedModelConfig config = new TrainedModelConfig(
             randomAlphaOfLength(10),
@@ -133,7 +127,6 @@
             new ToXContent.MapParams(Collections.singletonMap(ToXContentParams.FOR_INTERNAL_STORAGE, "true")),
             false);
         assertThat(reference.utf8ToString(), not(containsString("definition")));
->>>>>>> 1b3c1d23
     }
 
     public void testValidateWithNullDefinition() {
