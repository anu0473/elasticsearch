--- conflicted
+++ resolved
@@ -13,14 +13,10 @@
 import org.elasticsearch.xpack.core.ml.utils.MapHelper;
 
 import java.util.HashMap;
-<<<<<<< HEAD
 import java.util.Map;
-=======
 import java.util.List;
-import java.util.Map;
 import java.util.stream.Collectors;
 import java.util.stream.Stream;
->>>>>>> eab75443
 
 import static org.hamcrest.Matchers.equalTo;
 import static org.hamcrest.Matchers.hasSize;
@@ -45,14 +41,14 @@
         assertThat(document.getFieldValue("result_field.predicted_value", Double.class), equalTo(0.3));
     }
 
-<<<<<<< HEAD
     public void testWriteResultsToMap() {
         RegressionInferenceResults result = new RegressionInferenceResults(0.3, RegressionConfig.EMPTY_PARAMS);
         Map<String, Object> doc = result.writeResultToMap("result_field");
 
         Object value = MapHelper.dig("result_field.predicted_value", doc);
         assertThat(value, equalTo(0.3));
-=======
+    }
+
     public void testWriteResultsWithImportance() {
         List<FeatureImportance> importanceList = Stream.generate(FeatureImportanceTests::randomRegression)
             .limit(5)
@@ -77,7 +73,6 @@
             assertThat(objectMap.get("importance"), equalTo(importance.getImportance()));
             assertThat(objectMap.size(), equalTo(2));
         }
->>>>>>> eab75443
     }
 
     @Override
