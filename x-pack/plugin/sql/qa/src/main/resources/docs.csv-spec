//
// CSV spec used by the docs
//

///////////////////////////////
//
// Describe table
//
///////////////////////////////

describeTable
// tag::describeTable
DESCRIBE emp;

       column       |     type      |    mapping    
--------------------+---------------+---------------
birth_date          |TIMESTAMP      |DATE           
dep                 |STRUCT         |NESTED         
dep.dep_id          |VARCHAR        |KEYWORD        
dep.dep_name        |VARCHAR        |TEXT           
dep.dep_name.keyword|VARCHAR        |KEYWORD        
dep.from_date       |TIMESTAMP      |DATE           
dep.to_date         |TIMESTAMP      |DATE           
emp_no              |INTEGER        |INTEGER        
first_name          |VARCHAR        |TEXT           
first_name.keyword  |VARCHAR        |KEYWORD        
gender              |VARCHAR        |KEYWORD        
hire_date           |TIMESTAMP      |DATE           
languages           |TINYINT        |BYTE           
last_name           |VARCHAR        |TEXT           
last_name.keyword   |VARCHAR        |KEYWORD        
salary              |INTEGER        |INTEGER           

// end::describeTable
;

//describeTableAlias
// tag::describeTableAlias
//DESCRIBE employee;

//    column     |     type      
//---------------+---------------

// end::describeTableAlias
//;

//
// Show columns
// 
showColumns
// tag::showColumns
SHOW COLUMNS IN emp;

       column       |     type      |    mapping    
--------------------+---------------+---------------
birth_date          |TIMESTAMP      |DATE           
dep                 |STRUCT         |NESTED         
dep.dep_id          |VARCHAR        |KEYWORD        
dep.dep_name        |VARCHAR        |TEXT           
dep.dep_name.keyword|VARCHAR        |KEYWORD        
dep.from_date       |TIMESTAMP      |DATE           
dep.to_date         |TIMESTAMP      |DATE           
emp_no              |INTEGER        |INTEGER        
first_name          |VARCHAR        |TEXT           
first_name.keyword  |VARCHAR        |KEYWORD        
gender              |VARCHAR        |KEYWORD        
hire_date           |TIMESTAMP      |DATE           
languages           |TINYINT        |BYTE           
last_name           |VARCHAR        |TEXT           
last_name.keyword   |VARCHAR        |KEYWORD        
salary              |INTEGER        |INTEGER       

// end::showColumns
;

//showColumnsInAlias
// tag::showColumnsInAlias
//SHOW COLUMNS FROM employee;

//    column     |     type      
//---------------+---------------
               
// end::showColumnsInAlias
//;

///////////////////////////////
//
// Show Tables
//
///////////////////////////////

showTables
// tag::showTables
SHOW TABLES;

     name      |     type      
---------------+---------------
emp            |BASE TABLE     
employees      |ALIAS          
library        |BASE TABLE 

// end::showTables
;

showTablesLikeExact
// tag::showTablesLikeExact
SHOW TABLES LIKE 'emp';

     name      |     type      
---------------+---------------
emp            |BASE TABLE     

// end::showTablesLikeExact
;

showTablesLikeWildcard
// tag::showTablesLikeWildcard
SHOW TABLES LIKE 'emp%';

     name      |     type      
---------------+---------------
emp            |BASE TABLE     
employees      |ALIAS          

// end::showTablesLikeWildcard
;


showTablesLikeOneChar
// tag::showTablesLikeOneChar
SHOW TABLES LIKE 'em_';

     name      |     type      
---------------+---------------
emp            |BASE TABLE     

// end::showTablesLikeOneChar
;

showTablesLikeMixed
// tag::showTablesLikeMixed
SHOW TABLES LIKE '%em_';

     name      |     type      
---------------+---------------
emp            |BASE TABLE     

// end::showTablesLikeMixed
;

showTablesLikeEscape
schema::name:s|type:s
// tag::showTablesLikeEscape
SHOW TABLES LIKE 'emp!%' ESCAPE '!';

     name      |     type      
---------------+---------------

// end::showTablesLikeEscape
;


showTablesEsMultiIndex
// tag::showTablesEsMultiIndex
SHOW TABLES "*,-l*";

     name      |     type      
---------------+---------------
emp            |BASE TABLE     
employees      |ALIAS

// end::showTablesEsMultiIndex
;

///////////////////////////////
//
// Show Functions
//
///////////////////////////////

showFunctions
// tag::showFunctions
SHOW FUNCTIONS;

<<<<<<< HEAD
      name      |     type      
----------------+---------------
AVG             |AGGREGATE      
COUNT           |AGGREGATE      
MAX             |AGGREGATE      
MIN             |AGGREGATE      
SUM             |AGGREGATE      
KURTOSIS        |AGGREGATE      
PERCENTILE      |AGGREGATE      
PERCENTILE_RANK |AGGREGATE      
SKEWNESS        |AGGREGATE      
STDDEV_POP      |AGGREGATE      
SUM_OF_SQUARES  |AGGREGATE      
VAR_POP         |AGGREGATE      
COALESCE        |CONDITIONAL
GREATEST        |CONDITIONAL
IFNULL          |CONDITIONAL
ISNULL          |CONDITIONAL
LEAST           |CONDITIONAL
NULLIF          |CONDITIONAL
NVL             |CONDITIONAL
DAY             |SCALAR
DAYNAME         |SCALAR
DAYOFMONTH      |SCALAR         
DAYOFWEEK       |SCALAR         
DAYOFYEAR       |SCALAR         
DAY_NAME        |SCALAR         
DAY_OF_MONTH    |SCALAR         
DAY_OF_WEEK     |SCALAR         
DAY_OF_YEAR     |SCALAR         
DOM             |SCALAR         
DOW             |SCALAR         
DOY             |SCALAR         
HOUR            |SCALAR         
HOUR_OF_DAY     |SCALAR         
MINUTE          |SCALAR         
MINUTE_OF_DAY   |SCALAR         
MINUTE_OF_HOUR  |SCALAR         
MONTH           |SCALAR         
MONTHNAME       |SCALAR         
MONTH_NAME      |SCALAR         
MONTH_OF_YEAR   |SCALAR         
QUARTER         |SCALAR         
SECOND          |SCALAR         
SECOND_OF_MINUTE|SCALAR         
WEEK            |SCALAR         
WEEK_OF_YEAR    |SCALAR         
YEAR            |SCALAR         
ABS             |SCALAR         
ACOS            |SCALAR         
ASIN            |SCALAR         
ATAN            |SCALAR         
ATAN2           |SCALAR         
CBRT            |SCALAR         
CEIL            |SCALAR         
CEILING         |SCALAR         
COS             |SCALAR         
COSH            |SCALAR         
COT             |SCALAR         
DEGREES         |SCALAR         
E               |SCALAR         
EXP             |SCALAR         
EXPM1           |SCALAR         
FLOOR           |SCALAR         
LOG             |SCALAR         
LOG10           |SCALAR         
MOD             |SCALAR         
PI              |SCALAR         
POWER           |SCALAR         
RADIANS         |SCALAR         
RAND            |SCALAR         
RANDOM          |SCALAR         
ROUND           |SCALAR         
SIGN            |SCALAR         
SIGNUM          |SCALAR         
SIN             |SCALAR         
SINH            |SCALAR         
SQRT            |SCALAR         
TAN             |SCALAR         
TRUNCATE        |SCALAR         
ASCII           |SCALAR         
BIT_LENGTH      |SCALAR         
CHAR            |SCALAR         
CHARACTER_LENGTH|SCALAR         
CHAR_LENGTH     |SCALAR         
CONCAT          |SCALAR         
INSERT          |SCALAR         
LCASE           |SCALAR         
LEFT            |SCALAR         
LENGTH          |SCALAR         
LOCATE          |SCALAR         
LTRIM           |SCALAR         
OCTET_LENGTH    |SCALAR         
POSITION        |SCALAR         
REPEAT          |SCALAR         
REPLACE         |SCALAR         
RIGHT           |SCALAR         
RTRIM           |SCALAR         
SPACE           |SCALAR         
SUBSTRING       |SCALAR
UCASE           |SCALAR         
ST_ASTEXT       |SCALAR
ST_ASWKT        |SCALAR
ST_GEOMFROMTEXT |SCALAR
ST_WKTTOSQL     |SCALAR
CAST            |SCALAR
CONVERT         |SCALAR
DATABASE        |SCALAR
USER            |SCALAR
SCORE           |SCORE
=======
      name       |     type      
-----------------+---------------
AVG              |AGGREGATE      
COUNT            |AGGREGATE      
MAX              |AGGREGATE      
MIN              |AGGREGATE      
SUM              |AGGREGATE      
KURTOSIS         |AGGREGATE      
PERCENTILE       |AGGREGATE      
PERCENTILE_RANK  |AGGREGATE      
SKEWNESS         |AGGREGATE      
STDDEV_POP       |AGGREGATE      
SUM_OF_SQUARES   |AGGREGATE      
VAR_POP          |AGGREGATE      
HISTOGRAM        |GROUPING
COALESCE         |CONDITIONAL
GREATEST         |CONDITIONAL
IFNULL           |CONDITIONAL
ISNULL           |CONDITIONAL
LEAST            |CONDITIONAL
NULLIF           |CONDITIONAL
NVL              |CONDITIONAL
CURRENT_TIMESTAMP|SCALAR
DAY              |SCALAR
DAYNAME          |SCALAR
DAYOFMONTH       |SCALAR         
DAYOFWEEK        |SCALAR         
DAYOFYEAR        |SCALAR         
DAY_NAME         |SCALAR         
DAY_OF_MONTH     |SCALAR         
DAY_OF_WEEK      |SCALAR         
DAY_OF_YEAR      |SCALAR         
DOM              |SCALAR         
DOW              |SCALAR         
DOY              |SCALAR         
HOUR             |SCALAR         
HOUR_OF_DAY      |SCALAR         
IDOW             |SCALAR
ISODAYOFWEEK     |SCALAR
ISODOW           |SCALAR
ISOWEEK          |SCALAR
ISOWEEKOFYEAR    |SCALAR
ISO_DAY_OF_WEEK  |SCALAR
ISO_WEEK_OF_YEAR |SCALAR
IW               |SCALAR
IWOY             |SCALAR
MINUTE           |SCALAR         
MINUTE_OF_DAY    |SCALAR         
MINUTE_OF_HOUR   |SCALAR         
MONTH            |SCALAR         
MONTHNAME        |SCALAR         
MONTH_NAME       |SCALAR         
MONTH_OF_YEAR    |SCALAR
NOW              |SCALAR
QUARTER          |SCALAR         
SECOND           |SCALAR         
SECOND_OF_MINUTE |SCALAR         
WEEK             |SCALAR         
WEEK_OF_YEAR     |SCALAR         
YEAR             |SCALAR         
ABS              |SCALAR         
ACOS             |SCALAR         
ASIN             |SCALAR         
ATAN             |SCALAR         
ATAN2            |SCALAR         
CBRT             |SCALAR         
CEIL             |SCALAR         
CEILING          |SCALAR         
COS              |SCALAR         
COSH             |SCALAR         
COT              |SCALAR         
DEGREES          |SCALAR         
E                |SCALAR         
EXP              |SCALAR         
EXPM1            |SCALAR         
FLOOR            |SCALAR         
LOG              |SCALAR         
LOG10            |SCALAR         
MOD              |SCALAR         
PI               |SCALAR         
POWER            |SCALAR         
RADIANS          |SCALAR         
RAND             |SCALAR         
RANDOM           |SCALAR         
ROUND            |SCALAR         
SIGN             |SCALAR         
SIGNUM           |SCALAR         
SIN              |SCALAR         
SINH             |SCALAR         
SQRT             |SCALAR         
TAN              |SCALAR         
TRUNCATE         |SCALAR         
ASCII            |SCALAR         
BIT_LENGTH       |SCALAR         
CHAR             |SCALAR         
CHARACTER_LENGTH |SCALAR         
CHAR_LENGTH      |SCALAR         
CONCAT           |SCALAR         
INSERT           |SCALAR         
LCASE            |SCALAR         
LEFT             |SCALAR         
LENGTH           |SCALAR         
LOCATE           |SCALAR         
LTRIM            |SCALAR         
OCTET_LENGTH     |SCALAR         
POSITION         |SCALAR         
REPEAT           |SCALAR         
REPLACE          |SCALAR         
RIGHT            |SCALAR         
RTRIM            |SCALAR         
SPACE            |SCALAR         
SUBSTRING        |SCALAR         
UCASE            |SCALAR         
CAST             |SCALAR
CONVERT          |SCALAR
DATABASE         |SCALAR
USER             |SCALAR
SCORE            |SCORE

>>>>>>> 033e67fa
// end::showFunctions
;

showFunctionsLikeExact
// tag::showFunctionsLikeExact
SHOW FUNCTIONS LIKE 'ABS';

     name      |     type      
---------------+---------------
ABS            |SCALAR    

// end::showFunctionsLikeExact
;

showFunctionsLikeWildcard
// tag::showFunctionsLikeWildcard
SHOW FUNCTIONS LIKE 'A%';

     name      |     type      
---------------+---------------
AVG            |AGGREGATE      
ABS            |SCALAR         
ACOS           |SCALAR         
ASIN           |SCALAR         
ATAN           |SCALAR         
ATAN2          |SCALAR
ASCII          |SCALAR     
// end::showFunctionsLikeWildcard
;

showFunctionsLikeChar
// tag::showFunctionsLikeChar
SHOW FUNCTIONS LIKE 'A__';

     name      |     type      
---------------+---------------
AVG            |AGGREGATE      
ABS            |SCALAR         
// end::showFunctionsLikeChar
;

showFunctionsWithPattern
// tag::showFunctionsWithPattern
SHOW FUNCTIONS LIKE '%DAY%';

     name      |     type      
---------------+---------------
DAY            |SCALAR
DAYNAME        |SCALAR
DAYOFMONTH     |SCALAR
DAYOFWEEK      |SCALAR
DAYOFYEAR      |SCALAR
DAY_NAME       |SCALAR
DAY_OF_MONTH   |SCALAR
DAY_OF_WEEK    |SCALAR
DAY_OF_YEAR    |SCALAR
HOUR_OF_DAY    |SCALAR         
ISODAYOFWEEK   |SCALAR
ISO_DAY_OF_WEEK|SCALAR
MINUTE_OF_DAY  |SCALAR         

// end::showFunctionsWithPattern
;

///////////////////////////////
//
// Select
//
///////////////////////////////

selectColumnAlias
// tag::selectColumnAlias
SELECT 1 + 1 AS result;

    result     
---------------
2    

// end::selectColumnAlias
;

selectInline
// tag::selectInline
SELECT 1 + 1;

    1 + 1    
--------------
2      

// end::selectInline
;

selectColumn
// tag::selectColumn
SELECT emp_no FROM emp LIMIT 1;

    emp_no     
---------------
10001   

// end::selectColumn
;

selectQualifiedColumn
// tag::selectQualifiedColumn
SELECT emp.emp_no FROM emp LIMIT 1;

    emp_no     
---------------
10001   

// end::selectQualifiedColumn
;


wildcardWithOrder
// tag::wildcardWithOrder
SELECT * FROM emp LIMIT 1;

     birth_date     |    emp_no     |  first_name   |    gender     |     hire_date      |   languages   |   last_name   |    salary     
--------------------+---------------+---------------+---------------+--------------------+---------------+---------------+---------------
1953-09-02T00:00:00Z|10001          |Georgi         |M              |1986-06-26T00:00:00Z|2              |Facello        |57305 

// end::wildcardWithOrder
;

fromTable
// tag::fromTable
SELECT * FROM emp LIMIT 1;

     birth_date     |    emp_no     |  first_name   |    gender     |     hire_date      |   languages   |   last_name   |    salary     
--------------------+---------------+---------------+---------------+--------------------+---------------+---------------+---------------
1953-09-02T00:00:00Z|10001          |Georgi         |M              |1986-06-26T00:00:00Z|2              |Facello        |57305        
  

// end::fromTable
;

fromTableQuoted
// tag::fromTableQuoted
SELECT * FROM "emp" LIMIT 1;

     birth_date     |    emp_no     |  first_name   |    gender     |     hire_date      |   languages   |   last_name   |    salary     
--------------------+---------------+---------------+---------------+--------------------+---------------+---------------+---------------
1953-09-02T00:00:00Z|10001          |Georgi         |M              |1986-06-26T00:00:00Z|2              |Facello        |57305   

// end::fromTableQuoted
;

fromTableQuoted
// tag::fromTablePatternQuoted
SELECT emp_no FROM "e*p" LIMIT 1;

    emp_no     
---------------
10001   

// end::fromTablePatternQuoted
;

fromTableAlias
// tag::fromTableAlias
SELECT e.emp_no FROM emp AS e LIMIT 1;

    emp_no     
-------------
10001   

// end::fromTableAlias
;

basicWhere
// tag::basicWhere
SELECT last_name FROM emp WHERE emp_no = 10001;

   last_name   
---------------
Facello   

// end::basicWhere
;

///////////////////////////////
//
// Group By
//
///////////////////////////////

groupByColumn
schema::g:s
// tag::groupByColumn
SELECT gender AS g FROM emp GROUP BY gender;

       g       
---------------
null
F
M

// end::groupByColumn
;

groupByOrdinal
schema::gender:s
// tag::groupByOrdinal
SELECT gender FROM emp GROUP BY 1;

    gender     
---------------
null
F              
M   

// end::groupByOrdinal
;

groupByAlias
schema::g:s
// tag::groupByAlias
SELECT gender AS g FROM emp GROUP BY g;

       g       
---------------
null
F              
M  

// end::groupByAlias
;

groupByExpression
// tag::groupByExpression
SELECT languages + 1 AS l FROM emp GROUP BY l;

       l       
---------------
null
2              
3              
4              
5              
6              
 

// end::groupByExpression
;

groupByMulti
schema::g:s|l:i|c:l
// tag::groupByMulti
SELECT gender g, languages l, COUNT(*) c FROM "emp" GROUP BY g, l ORDER BY languages ASC, gender DESC;

       g       |       l       |       c       
---------------+---------------+---------------
M              |null           |7              
F              |null           |3              
M              |1              |9              
F              |1              |4              
null           |1              |2              
M              |2              |11             
F              |2              |5              
null           |2              |3              
M              |3              |11             
F              |3              |6              
M              |4              |11             
F              |4              |6              
null           |4              |1              
M              |5              |8              
F              |5              |9              
null           |5              |4  


// end::groupByMulti
;


groupByAndAgg
schema::g:s|c:i
// tag::groupByAndAgg
SELECT gender AS g, COUNT(*) AS c FROM emp GROUP BY gender;

       g       |       c       
---------------+---------------
null           |10             
F              |33             
M              |57       

// end::groupByAndAgg
;

groupByAndAggExpression
// tag::groupByAndAggExpression
schema::g:s|salary:i
SELECT gender AS g, ROUND((MIN(salary) / 100)) AS salary FROM emp GROUP BY gender;

       g       |    salary     
---------------+---------------
null           |253            
F              |260            
M              |259        
// end::groupByAndAggExpression
;

groupByAndMultipleAggs
schema::g:s|k:d|s:d
// tag::groupByAndMultipleAggs
SELECT gender AS g, KURTOSIS(salary) AS k, SKEWNESS(salary) AS s FROM emp GROUP BY gender;

       g       |        k         |         s         
---------------+------------------+-------------------
null           |2.2215791166941923|-0.03373126000214023
F              |1.7873117044424276|0.05504995122217512 
M              |2.280646181070106 |0.44302407229580243 


// end::groupByAndMultipleAggs
;

groupByImplicitCount
// tag::groupByImplicitCount
SELECT COUNT(*) AS count FROM emp;

     count     
---------------
100 

// end::groupByImplicitCount
;

///////////////////////////////
//
// Having
//
///////////////////////////////

groupByHaving
// tag::groupByHaving
SELECT languages AS l, COUNT(*) AS c FROM emp GROUP BY l HAVING c BETWEEN 15 AND 20;

       l       |       c       
---------------+---------------
1              |15             
2              |19             
3              |17             
4              |18     

// end::groupByHaving
;

groupByHavingMultiple
// tag::groupByHavingMultiple
SELECT MIN(salary) AS min, MAX(salary) AS max, MAX(salary) - MIN(salary) AS diff FROM emp GROUP BY languages HAVING diff - max % min > 0 AND AVG(salary) > 30000;

      min      |      max      |     diff      
---------------+---------------+---------------
28336          |74999          |46663          
25976          |73717          |47741          
29175          |73578          |44403          
26436          |74970          |48534          
27215          |74572          |47357          
25324          |66817          |41493          


// end::groupByHavingMultiple
;

groupByImplicitMultipleAggs
// tag::groupByImplicitMultipleAggs
SELECT MIN(salary) AS min, MAX(salary) AS max, AVG(salary) AS avg, COUNT(*) AS count FROM emp;

      min:i    |      max:i    |      avg:d    |     count:l     
---------------+---------------+---------------+---------------
25324          |74999          |48248.55       |100  

// end::groupByImplicitMultipleAggs
;

groupByHavingImplicitMatch
// tag::groupByHavingImplicitMatch
SELECT MIN(salary) AS min, MAX(salary) AS max FROM emp HAVING min > 25000;

      min      |      max      
---------------+---------------
25324          |74999        

// end::groupByHavingImplicitMatch
;

//groupByHavingImplicitNoMatch
// tag::groupByHavingImplicitNoMatch
//SELECT MIN(salary) AS min, MAX(salary) AS max FROM emp HAVING max > 75000;

//      min      |      max      
//---------------+---------------

// end::groupByHavingImplicitNoMatch
//;

///////////////////////////////
//
// Grouping
//
///////////////////////////////

histogramNumeric
// tag::histogramNumeric
SELECT HISTOGRAM(salary, 5000) AS h FROM emp GROUP BY h;

       h       
---------------
25000          
30000          
35000          
40000          
45000          
50000          
55000          
60000          
65000          
70000

// end::histogramNumeric  
;

histogramNumericExpression
schema::h:i|c:l
// tag::histogramNumericExpression
SELECT HISTOGRAM(salary % 100, 10) AS h, COUNT(*) AS c FROM emp GROUP BY h;

       h       |       c       
---------------+---------------
0              |10             
10             |15             
20             |10             
30             |14             
40             |9              
50             |9              
60             |8              
70             |13             
80             |3              
90             |9    

// end::histogramNumericExpression  
;

histogramDate
schema::h:ts|c:l
// tag::histogramDate
SELECT HISTOGRAM(birth_date, INTERVAL 1 YEAR) AS h, COUNT(*) AS c FROM emp GROUP BY h;


         h          |       c       
--------------------+---------------
null                |10
1951-04-11T00:00:00Z|1
1952-04-05T00:00:00Z|10
1953-03-31T00:00:00Z|10
1954-03-26T00:00:00Z|7
1955-03-21T00:00:00Z|4
1956-03-15T00:00:00Z|4
1957-03-10T00:00:00Z|6
1958-03-05T00:00:00Z|6
1959-02-28T00:00:00Z|9
1960-02-23T00:00:00Z|7
1961-02-17T00:00:00Z|8
1962-02-12T00:00:00Z|6
1963-02-07T00:00:00Z|7
1964-02-02T00:00:00Z|5    

// end::histogramDate
;

expressionOnHistogramNotAllowed-Ignore
// tag::expressionOnHistogramNotAllowed
SELECT MONTH(HISTOGRAM(birth_date), 2)) AS h, COUNT(*) as c FROM emp GROUP BY h ORDER BY h DESC;
// end::expressionOnHistogramNotAllowed

histogramDateExpression
schema::h:i|c:l
// tag::histogramDateExpression
SELECT HISTOGRAM(MONTH(birth_date), 2) AS h, COUNT(*) as c FROM emp GROUP BY h ORDER BY h DESC;

       h       |       c       
---------------+---------------
12             |7              
10             |17             
8              |16             
6              |16             
4              |18             
2              |10             
0              |6              
null           |10 

// end::histogramDateExpression   
;

///////////////////////////////
//
// Date/Time
//
///////////////////////////////


dtIntervalPlusInterval
// tag::dtIntervalPlusInterval
SELECT INTERVAL 1 DAY + INTERVAL 53 MINUTES AS result;

    result     
---------------
+1 00:53:00.0                       

// end::dtIntervalPlusInterval
;


dtDatePlusInterval
// tag::dtDatePlusInterval
SELECT CAST('1969-05-13T12:34:56' AS DATE) + INTERVAL 49 YEARS AS result;

       result       
--------------------
2018-05-13T12:34:56Z
// end::dtDatePlusInterval
;

dtMinusInterval
// tag::dtMinusInterval
SELECT - INTERVAL '49-1' YEAR TO MONTH result;

    result     
---------------
-49-1         

// end::dtMinusInterval
;

dtIntervalMinusInterval
// tag::dtIntervalMinusInterval
SELECT INTERVAL '1' DAY - INTERVAL '2' HOURS AS result;

    result     
---------------
+0 22:00:00.0  
// end::dtIntervalMinusInterval
;


dtDateMinusInterval
// tag::dtDateMinusInterval
SELECT CAST('2018-05-13T12:34:56' AS DATE) - INTERVAL '2-8' YEAR TO MONTH AS result; 

       result       
--------------------
2015-09-13T12:34:56Z
// end::dtDateMinusInterval
;

dtIntervalMul
// tag::dtIntervalMul
SELECT -2 * INTERVAL '3' YEARS AS result;

    result     
---------------
-6-0    
// end::dtIntervalMul
;


///////////////////////////////
//
// Order by
//
///////////////////////////////

orderByBasic
// tag::orderByBasic
SELECT * FROM library ORDER BY page_count DESC LIMIT 5;

     author      |        name        |  page_count   |    release_date    
-----------------+--------------------+---------------+--------------------
Peter F. Hamilton|Pandora's Star      |768            |2004-03-02T00:00:00Z
Vernor Vinge     |A Fire Upon the Deep|613            |1992-06-01T00:00:00Z
Frank Herbert    |Dune                |604            |1965-06-01T00:00:00Z
Alastair Reynolds|Revelation Space    |585            |2000-03-15T00:00:00Z
James S.A. Corey |Leviathan Wakes     |561            |2011-06-02T00:00:00Z



// end::orderByBasic
;

orderByScore
// tag::orderByScore
SELECT SCORE(), * FROM library WHERE MATCH(name, 'dune') ORDER BY SCORE() DESC;

    SCORE()    |    author     |       name        |  page_count   |    release_date    
---------------+---------------+-------------------+---------------+--------------------
2.2886353      |Frank Herbert  |Dune               |604            |1965-06-01T00:00:00Z
1.8893257      |Frank Herbert  |Dune Messiah       |331            |1969-10-15T00:00:00Z
1.6086556      |Frank Herbert  |Children of Dune   |408            |1976-04-21T00:00:00Z
1.4005898      |Frank Herbert  |God Emperor of Dune|454            |1981-05-28T00:00:00Z

// end::orderByScore
;

orderByScoreWithMatch
// tag::orderByScoreWithMatch
SELECT SCORE(), * FROM library WHERE MATCH(name, 'dune') ORDER BY page_count DESC;

    SCORE()    |    author     |       name        |  page_count   |    release_date    
---------------+---------------+-------------------+---------------+--------------------
2.2886353      |Frank Herbert  |Dune               |604            |1965-06-01T00:00:00Z
1.4005898      |Frank Herbert  |God Emperor of Dune|454            |1981-05-28T00:00:00Z
1.6086556      |Frank Herbert  |Children of Dune   |408            |1976-04-21T00:00:00Z
1.8893257      |Frank Herbert  |Dune Messiah       |331            |1969-10-15T00:00:00Z

// end::orderByScoreWithMatch
;

scoreWithMatch
// tag::scoreWithMatch
SELECT SCORE() AS score, name, release_date FROM library WHERE QUERY('dune') ORDER BY YEAR(release_date) DESC;

     score     |       name        |    release_date    
---------------+-------------------+--------------------
1.4005898      |God Emperor of Dune|1981-05-28T00:00:00Z
1.6086556      |Children of Dune   |1976-04-21T00:00:00Z
1.8893257      |Dune Messiah       |1969-10-15T00:00:00Z
2.2886353      |Dune               |1965-06-01T00:00:00Z
// end::scoreWithMatch
;


///////////////////////////////
//
// Limit
//
///////////////////////////////

limitBasic
// tag::limitBasic
SELECT first_name, last_name, emp_no FROM emp LIMIT 1;

  first_name   |   last_name   |    emp_no     
---------------+---------------+---------------
Georgi         |Facello        |10001     

// end::limitBasic
;

///////////////////////////////
//
// Aggregations
//
///////////////////////////////

aggAvg
// tag::aggAvg
SELECT AVG(salary) AS avg FROM emp;

      avg:d      
---------------
48248.55          
// end::aggAvg
;

aggCountStar
// tag::aggCountStar
SELECT COUNT(*) AS count FROM emp;

     count     
---------------
100               
// end::aggCountStar
;

aggCountAll
// tag::aggCountAll
SELECT COUNT(ALL last_name) AS count_all, COUNT(DISTINCT last_name) count_distinct FROM emp;

   count_all   |  count_distinct  
---------------+------------------
100            |96   
// end::aggCountAll
;

aggCountDistinct
// tag::aggCountDistinct

SELECT COUNT(DISTINCT hire_date) unique_hires, COUNT(hire_date) AS hires FROM emp;

  unique_hires  |     hires
----------------+---------------
99              |100
// end::aggCountDistinct
;

aggMax
// tag::aggMax
SELECT MAX(salary) AS max FROM emp;

      max     
---------------
74999               
// end::aggMax
;

aggMin
// tag::aggMin
SELECT MIN(salary) AS min FROM emp;

      min     
---------------
25324               
// end::aggMin
;

aggSum
// tag::aggSum
SELECT SUM(salary) AS sum FROM emp;

      sum
---------------
4824855
// end::aggSum
;

aggKurtosis
// tag::aggKurtosis
SELECT MIN(salary) AS min, MAX(salary) AS max, KURTOSIS(salary) AS k FROM emp;

      min      |      max      |        k         
---------------+---------------+------------------
25324          |74999          |2.0444718929142986
// end::aggKurtosis
;

aggPercentile
// tag::aggPercentile
SELECT languages, PERCENTILE(salary, 95) AS "95th" FROM emp 
       GROUP BY languages;

   languages   |      95th       
---------------+-----------------
null           |74999.0          
1              |72790.5          
2              |71924.70000000001
3              |73638.25         
4              |72115.59999999999
5              |61071.7       
// end::aggPercentile
;

aggPercentileRank
// tag::aggPercentileRank
SELECT languages, PERCENTILE_RANK(salary, 65000) AS rank FROM emp GROUP BY languages;

   languages   |      rank       
---------------+-----------------
null           |73.65766569962062
1              |73.7291625157734 
2              |88.88005607010643
3              |79.43662623295829
4              |85.70446389643493
5              |100.0      
// end::aggPercentileRank
;

aggSkewness
// tag::aggSkewness
SELECT MIN(salary) AS min, MAX(salary) AS max, SKEWNESS(salary) AS s FROM emp;

      min      |      max      |        s         
---------------+---------------+------------------
25324          |74999          |0.2707722118423227
// end::aggSkewness
;

aggStddevPop
// tag::aggStddevPop
SELECT MIN(salary) AS min, MAX(salary) AS max, STDDEV_POP(salary) AS stddev 
       FROM emp;

      min      |      max      |      stddev      
---------------+---------------+------------------
25324          |74999          |13765.125502787832
// end::aggStddevPop
;


aggSumOfSquares
// tag::aggSumOfSquares
SELECT MIN(salary) AS min, MAX(salary) AS max, SUM_OF_SQUARES(salary) AS sumsq 
       FROM emp;

      min      |      max      |     sumsq      
---------------+---------------+----------------
25324          |74999          |2.51740125721E11
// end::aggSumOfSquares
;


aggVarPop
// tag::aggVarPop
SELECT MIN(salary) AS min, MAX(salary) AS max, VAR_POP(salary) AS varpop FROM emp;

      min      |      max      |     varpop     
---------------+---------------+----------------
25324          |74999          |1.894786801075E8
// end::aggVarPop
;


///////////////////////////////
//
// String
//
///////////////////////////////

stringAscii
// tag::stringAscii
SELECT ASCII('Elastic');

ASCII('Elastic') 
----------------
69   
// end::stringAscii
;

stringBitLength
// tag::stringBitLength
SELECT BIT_LENGTH('Elastic');

BIT_LENGTH('Elastic')
---------------------
56  
// end::stringBitLength
;

stringChar
// tag::stringChar
SELECT CHAR(69);

   CHAR(69)    
---------------
E        
// end::stringChar
;

stringCharLength
// tag::stringCharLength
SELECT CHAR_LENGTH('Elastic');

CHAR_LENGTH('Elastic')
----------------------
7     
// end::stringCharLength
;

stringConcat
// tag::stringConcat
SELECT CONCAT('Elasticsearch', ' SQL');

CONCAT('Elasticsearch', ' SQL')
-------------------------------
Elasticsearch SQL  
// end::stringConcat
;

stringInsert
// tag::stringInsert
SELECT INSERT('Elastic ', 8, 1, 'search');

INSERT('Elastic ', 8, 1, 'search')
----------------------------------
Elasticsearch
// end::stringInsert
;

stringLCase
// tag::stringLCase
SELECT LCASE('Elastic');

LCASE('Elastic')
----------------
elastic    
// end::stringLCase
;

stringLeft
// tag::stringLeft
SELECT LEFT('Elastic',3);

LEFT('Elastic',3)
-----------------
Ela    
// end::stringLeft
;

stringLength
// tag::stringLength
SELECT LENGTH('Elastic   ');

LENGTH('Elastic   ')
--------------------
7     
// end::stringLength
;

stringLocateWoStart
// tag::stringLocateWoStart
SELECT LOCATE('a', 'Elasticsearch');

LOCATE('a', 'Elasticsearch')
----------------------------
3        
// end::stringLocateWoStart
;

stringLocateWithStart
// tag::stringLocateWithStart
SELECT LOCATE('a', 'Elasticsearch', 5);

LOCATE('a', 'Elasticsearch', 5)
-------------------------------
10
// end::stringLocateWithStart
;

stringLTrim
// tag::stringLTrim
SELECT LTRIM('   Elastic');

LTRIM('   Elastic')
-------------------
Elastic   
// end::stringLTrim
;

stringOctetLength
// tag::stringOctetLength
SELECT OCTET_LENGTH('Elastic');

OCTET_LENGTH('Elastic')
-----------------------
7  
// end::stringOctetLength
;

stringPosition
// tag::stringPosition
SELECT POSITION('Elastic', 'Elasticsearch');

POSITION('Elastic', 'Elasticsearch')
------------------------------------
1  
// end::stringPosition
;

stringRepeat
// tag::stringRepeat
SELECT REPEAT('La', 3);

 REPEAT('La', 3)  
----------------
LaLaLa      
// end::stringRepeat
;

stringReplace
// tag::stringReplace
SELECT REPLACE('Elastic','El','Fant');

REPLACE('Elastic','El','Fant')
------------------------------
Fantastic
// end::stringReplace
;

stringRight
// tag::stringRight
SELECT RIGHT('Elastic',3);

RIGHT('Elastic',3)
------------------
tic    
// end::stringRight
;

stringRTrim
// tag::stringRTrim
SELECT RTRIM('Elastic   ');

RTRIM('Elastic   ')
-------------------
Elastic       
// end::stringRTrim
;

stringSpace-Ignore
schema::SPACE(3):s
// tag::stringSpace
SELECT SPACE(3);

   SPACE(3)    
---------------
               
 
// end::stringSpace
;

stringSubString
// tag::stringSubString
SELECT SUBSTRING('Elasticsearch', 0, 7);

SUBSTRING('Elasticsearch', 0, 7)
--------------------------------
Elastic    
// end::stringSubString
;

stringUCase
// tag::stringUCase
SELECT UCASE('Elastic');

UCASE('Elastic') 
----------------
ELASTIC    
// end::stringUCase
;


///////////////////////////////
//
// Cast
//
///////////////////////////////

conversionStringToIntCast
// tag::conversionStringToIntCast
SELECT CAST('123' AS INT) AS int;

      int      
---------------
123    
// end::conversionStringToIntCast
;

conversionIntToStringCast-Ignore
// tag::conversionIntToStringCast
SELECT CAST(123 AS VARCHAR) AS string;

    string     
---------------
123   

// end::conversionIntToStringCast
;

conversionStringToDateCast
// tag::conversionStringToDateCast
SELECT YEAR(CAST('2018-05-19T11:23:45Z' AS TIMESTAMP)) AS year;

     year
---------------
2018
// end::conversionStringToDateCast
;

///////////////////////////////
//
// Convert
//
///////////////////////////////

conversionStringToIntConvertESDataType
// tag::conversionStringToIntConvertESDataType
SELECT CONVERT('123', INTEGER) AS int;

      int
---------------
123
// end::conversionStringToIntConvertESDataType
;

conversionStringToIntConvertODBCDataType
// tag::conversionStringToIntConvertODBCDataType
SELECT CONVERT('123', SQL_INTEGER) AS int;

      int
---------------
123
// end::conversionStringToIntConvertODBCDataType
;


///////////////////////////////
//
// Math
//
///////////////////////////////

mathInlineAbs
// tag::abs
SELECT ABS(-123.5), ABS(55);

  ABS(-123.5)  |    ABS(55)
---------------+---------------
123.5          |55
// end::abs
;

mathInlineAcos
// tag::mathInlineAcos
SELECT ACOS(COS(PI())), PI();

 ACOS(COS(PI())) |      PI()
-----------------+-----------------
3.141592653589793|3.141592653589793
// end::mathInlineAcos
;

mathInlineAsin
// tag::mathInlineAsin
SELECT ROUND(DEGREES(ASIN(0.7071067811865475))) AS "ASIN(0.707)", ROUND(SIN(RADIANS(45)), 3) AS "SIN(45)";

  ASIN(0.707)  |    SIN(45)
---------------+---------------
45.0           |0.707
// end::mathInlineAsin
;

mathInlineAtan
// tag::mathInlineAtan
SELECT DEGREES(ATAN(TAN(RADIANS(90))));

DEGREES(ATAN(TAN(RADIANS(90))))
-------------------------------
90.0
// end::mathInlineAtan
;

mathInlineAtan2
// tag::mathInlineAtan2
SELECT ATAN2(5 * SIN(RADIANS(45)), 5 * COS(RADIANS(45))) AS "ATAN2(5*SIN(45), 5*COS(45))", RADIANS(45);

ATAN2(5*SIN(45), 5*COS(45))|   RADIANS(45)
---------------------------+------------------
0.7853981633974483         |0.7853981633974483
// end::mathInlineAtan2
;

mathInlineCbrtWithNegativeValue
// tag::mathInlineCbrtWithNegativeValue
SELECT CBRT(-125.5);

   CBRT(-125.5)
-------------------
-5.0066577974783435
// end::mathInlineCbrtWithNegativeValue
;

mathInlineCeiling
// tag::mathInlineCeiling
SELECT CEIL(125.01), CEILING(-125.99);

 CEIL(125.01)  |CEILING(-125.99)
---------------+----------------
126            |-125
// end::mathInlineCeiling
;

mathInlineCosine
// tag::mathInlineCosine
SELECT COS(RADIANS(180)), POWER(SIN(RADIANS(54)), 2) + POWER(COS(RADIANS(54)), 2) AS pythagorean_identity;

COS(RADIANS(180))|pythagorean_identity
-----------------+--------------------
-1.0             |1.0
// end::mathInlineCosine
;

mathInlineCosh
// tag::mathInlineCosh
SELECT COSH(5), (POWER(E(), 5) + POWER(E(), -5)) / 2 AS "(e^5 + e^-5)/2";

     COSH(5)     | (e^5 + e^-5)/2
-----------------+-----------------
74.20994852478785|74.20994852478783
// end::mathInlineCosh
;

mathInlineCotangent
// tag::mathInlineCotangent
SELECT COT(RADIANS(30)) AS "COT(30)", COS(RADIANS(30)) / SIN(RADIANS(30)) AS "COS(30)/SIN(30)";

     COT(30)      | COS(30)/SIN(30)
------------------+------------------
1.7320508075688774|1.7320508075688776
// end::mathInlineCotangent
;

mathInlineDegrees
// tag::mathInlineDegrees
SELECT DEGREES(PI() * 2), DEGREES(PI());

DEGREES(PI() * 2)| DEGREES(PI())
-----------------+---------------
360.0            |180.0
// end::mathInlineDegrees
;

mathEulersNumber
// tag::mathEulersNumber
SELECT E(), CEIL(E());

       E()       |   CEIL(E())
-----------------+---------------
2.718281828459045|3
// end::mathEulersNumber
;

mathExpInline
// tag::mathExpInline
SELECT EXP(1), E(), EXP(2), E() * E();

     EXP(1)      |       E()       |     EXP(2)     |     E() * E()
-----------------+-----------------+----------------+------------------
2.718281828459045|2.718281828459045|7.38905609893065|7.3890560989306495
// end::mathExpInline
;

mathExpm1Inline
// tag::mathExpm1Inline
SELECT E(), EXP(2), EXPM1(2);

       E()       |     EXP(2)     |    EXPM1(2)
-----------------+----------------+----------------
2.718281828459045|7.38905609893065|6.38905609893065
// end::mathExpm1Inline
;

mathInlineFloor
// tag::mathInlineFloor
SELECT FLOOR(125.01), FLOOR(-125.99);

 FLOOR(125.01) |FLOOR(-125.99)
---------------+---------------
125            |-126
// end::mathInlineFloor
;

mathInlineLog
// tag::mathInlineLog
SELECT EXP(3), LOG(20.085536923187668);

      EXP(3)      |LOG(20.085536923187668)
------------------+-----------------------
20.085536923187668|3.0
// end::mathInlineLog
;

mathInlineLog10
// tag::mathInlineLog10
SELECT LOG10(5), LOG(5)/LOG(10);

     LOG10(5)     |    LOG(5)/LOG(10)
------------------+-----------------------
0.6989700043360189|0.6989700043360187
// end::mathInlineLog10
;

mathPINumber
// tag::mathPINumber
SELECT PI();

      PI()
-----------------
3.141592653589793
// end::mathPINumber
;

mathInlinePowerPositive
// tag::mathInlinePowerPositive
SELECT POWER(3, 2), POWER(3, 3);

  POWER(3, 2)  |  POWER(3, 3)
---------------+---------------
9.0            |27.0
// end::mathInlinePowerPositive
;

mathInlinePowerNegative
// tag::mathInlinePowerNegative
SELECT POWER(5, -1), POWER(5, -2);

  POWER(5, -1) |  POWER(5, -2)
---------------+---------------
0.2            |0.04
// end::mathInlinePowerNegative
;

mathInlineRadians
// tag::mathInlineRadians
SELECT RADIANS(90), PI()/2;

   RADIANS(90)    |      PI()/2
------------------+------------------
1.5707963267948966|1.5707963267948966
// end::mathInlineRadians
;

mathRandom
// tag::mathRandom
SELECT RANDOM(123);

   RANDOM(123)
------------------
0.7231742029971469
// end::mathRandom
;

mathRoundWithNegativeParameter
// tag::mathRoundWithNegativeParameter
SELECT ROUND(-345.153, -1) AS rounded;

    rounded
---------------
-350.0
// end::mathRoundWithNegativeParameter
;

mathRoundWithPositiveParameter
// tag::mathRoundWithPositiveParameter
SELECT ROUND(-345.153, 1) AS rounded;

    rounded
---------------
-345.2
// end::mathRoundWithPositiveParameter
;

mathInlineSign
// tag::mathInlineSign
SELECT SIGN(-123), SIGN(0), SIGN(415);

  SIGN(-123)   |    SIGN(0)    |   SIGN(415)
---------------+---------------+---------------
-1             |0              |1
// end::mathInlineSign
;

mathInlineSine
// tag::mathInlineSine
SELECT SIN(RADIANS(90)), POWER(SIN(RADIANS(67)), 2) + POWER(COS(RADIANS(67)), 2) AS pythagorean_identity;

SIN(RADIANS(90))|pythagorean_identity
----------------+--------------------
1.0             |1.0
// end::mathInlineSine
;

mathInlineSinh
// tag::mathInlineSinh
SELECT SINH(5), (POWER(E(), 5) - POWER(E(), -5)) / 2 AS "(e^5 - e^-5)/2";

     SINH(5)     | (e^5 - e^-5)/2
-----------------+-----------------
74.20321057778875|74.20321057778874
// end::mathInlineSinh
;

mathInlineSqrt
// tag::mathInlineSqrt
SELECT SQRT(EXP(2)), E(), SQRT(25);

  SQRT(EXP(2))   |       E()       |   SQRT(25)
-----------------+-----------------+---------------
2.718281828459045|2.718281828459045|5.0
// end::mathInlineSqrt
;

mathInlineTanget
// tag::mathInlineTanget
SELECT TAN(RADIANS(66)) AS "TAN(66)", SIN(RADIANS(66))/COS(RADIANS(66)) AS "SIN(66)/COS(66)=TAN(66)";

     TAN(66)      |SIN(66)/COS(66)=TAN(66)
------------------+-----------------------
2.2460367739042164|2.246036773904216
// end::mathInlineTanget
;

mathTruncateWithNegativeParameter
// tag::mathTruncateWithNegativeParameter
SELECT TRUNCATE(-345.153, -1) AS trimmed;

    trimmed
---------------
-340.0
// end::mathTruncateWithNegativeParameter
;

mathTruncateWithPositiveParameter
// tag::mathTruncateWithPositiveParameter
SELECT TRUNCATE(-345.153, 1) AS trimmed;

    trimmed
---------------
-345.1
// end::mathTruncateWithPositiveParameter
;

///////////////////////////////
//
// Null handling
//
///////////////////////////////

coalesceReturnNonNull
// tag::coalesceReturnNonNull
SELECT COALESCE(null, 'elastic', 'search') AS "coalesce";

    coalesce
---------------
elastic
// end::coalesceReturnNonNull
;


coalesceReturnNull
// tag::coalesceReturnNull
SELECT COALESCE(null, null, null, null) AS "coalesce";

    coalesce
---------------
null
// end::coalesceReturnNull
;

ifNullReturnFirst
// tag::ifNullReturnFirst
SELECT IFNULL('elastic', null) AS "ifnull";

    ifnull
---------------
elastic
// end::ifNullReturnFirst
;


ifNullReturnSecond
// tag::ifNullReturnSecond
SELECT IFNULL(null, 'search') AS "ifnull";

    ifnull
---------------
search
// end::ifNullReturnSecond
;

isNullReturnFirst
// tag::isNullReturnFirst
SELECT ISNULL('elastic', null) AS "isnull";

    isnull
---------------
elastic
// end::isNullReturnFirst
;


isNullReturnSecond
// tag::isNullReturnSecond
SELECT ISNULL(null, 'search') AS "isnull";

    isnull
---------------
search
// end::isNullReturnSecond
;

nvlReturnFirst
// tag::nvlReturnFirst
SELECT NVL('elastic', null) AS "nvl";

    nvl
---------------
elastic
// end::nvlReturnFirst
;


nvlReturnSecond
// tag::nvlReturnSecond
SELECT NVL(null, 'search') AS "nvl";

    nvl
---------------
search
// end::nvlReturnSecond
;


nullIfReturnFirst
// tag::nullIfReturnFirst
SELECT NULLIF('elastic', 'search') AS "nullif";
    nullif
---------------
elastic
// end::nullIfReturnFirst
;


nullIfReturnNull
// tag::nullIfReturnNull
SELECT NULLIF('elastic', 'elastic') AS "nullif";

    nullif:s
---------------
null
// end::nullIfReturnNull
;

greatestReturnNonNull
// tag::greatestReturnNonNull
SELECT GREATEST(null, 1, 2) AS "greatest";

    greatest
---------------
2
// end::greatestReturnNonNull
;


greatestReturnNull
// tag::greatestReturnNull
SELECT GREATEST(null, null, null, null) AS "greatest";

    greatest
---------------
null
// end::greatestReturnNull
;

leastReturnNonNull
// tag::leastReturnNonNull
SELECT LEAST(null, 2, 1) AS "least";

    least
---------------
1
// end::leastReturnNonNull
;


leastReturnNull
// tag::leastReturnNull
SELECT LEAST(null, null, null, null) AS "least";

    least
---------------
null
// end::leastReturnNull
;

nullEqualsCompareWithNull
// tag::nullEqualsCompareWithNull
SELECT 'elastic' <=> null AS "equals";

    equals
---------------
false
// end::nullEqualsCompareWithNull
;

nullEqualsCompareTwoNulls
// tag::nullEqualsCompareTwoNulls
SELECT null <=> null AS "equals";

    equals
---------------
true
// end::nullEqualsCompareTwoNulls
;

///////////////////////////////
//
// System functions
//
///////////////////////////////

// ignored because tests run with a docs-not-worthy cluster name
// at the time of this test being ignored, the cluster name was x-pack_plugin_sql_qa_single-node_integTestCluster
database-Ignore
// tag::database
SELECT DATABASE();

   DATABASE
---------------
elasticsearch
// end::database
;

// ignored because tests run with a docs-not-worthy user name
// at the time of this test being ignored, there was no user name being used
user-Ignore
// tag::user
SELECT USER();

     USER
---------------
elastic
// end::user
;

///////////////////////////////
//
// Date-Time functions
//
///////////////////////////////

constantYear
// tag::year
SELECT YEAR(CAST('2018-02-19T10:23:27Z' AS TIMESTAMP)) AS year;

     year
---------------
2018
// end::year
;

constantMonthOfYear
// tag::monthOfYear
SELECT MONTH_OF_YEAR(CAST('2018-02-19T10:23:27Z' AS TIMESTAMP)) AS month;

     month
---------------
2
// end::monthOfYear
;

constantIsoWeekOfYear
// tag::isoWeekOfYear
SELECT ISO_WEEK_OF_YEAR(CAST('2018-02-19T10:23:27Z' AS TIMESTAMP)) AS week;

     week
---------------
8
// end::isoWeekOfYear
;

// Ignored because of https://github.com/elastic/elasticsearch/issues/33796
constantDayName-Ignore
// tag::dayName
SELECT DAY_NAME(CAST('2018-02-19T10:23:27Z' AS TIMESTAMP)) AS day;

      day
---------------
Monday
// end::dayName
;


// Ignored because of https://github.com/elastic/elasticsearch/issues/33796
constantMonthName-Ignore
// tag::monthName
SELECT MONTH_NAME(CAST('2018-02-19T10:23:27Z' AS TIMESTAMP)) AS month;

     month
---------------
February
// end::monthName
;

constantDayOfYear
// tag::dayOfYear
SELECT DAY_OF_YEAR(CAST('2018-02-19T10:23:27Z' AS TIMESTAMP)) AS day;

      day
---------------
50
// end::dayOfYear
;

extractDayOfYear
// tag::extractDayOfYear
SELECT EXTRACT(DAY_OF_YEAR FROM CAST('2018-02-19T10:23:27Z' AS TIMESTAMP)) AS day;

      day
---------------
50
// end::extractDayOfYear
;

constantDayOfMonth
// tag::dayOfMonth
SELECT DAY_OF_MONTH(CAST('2018-02-19T10:23:27Z' AS TIMESTAMP)) AS day;

      day
---------------
19
// end::dayOfMonth
;

constantDayOfWeek
// tag::dayOfWeek
SELECT DAY_OF_WEEK(CAST('2018-02-19T10:23:27Z' AS TIMESTAMP)) AS day;

      day
---------------
2
// end::dayOfWeek
;

constantIsoDayOfWeek
// tag::isoDayOfWeek
SELECT ISO_DAY_OF_WEEK(CAST('2018-02-19T10:23:27Z' AS TIMESTAMP)) AS day;

      day
---------------
1
// end::isoDayOfWeek
;

constantHourOfDay
// tag::hourOfDay
SELECT HOUR_OF_DAY(CAST('2018-02-19T10:23:27Z' AS TIMESTAMP)) AS hour;

     hour
---------------
10
// end::hourOfDay
;

constantMinuteOfDay
// tag::minuteOfDay
SELECT MINUTE_OF_DAY(CAST('2018-02-19T10:23:27Z' AS TIMESTAMP)) AS minute;

    minute
---------------
623
// end::minuteOfDay
;

constantMinuteOfHour
// tag::minuteOfHour
SELECT MINUTE_OF_HOUR(CAST('2018-02-19T10:23:27Z' AS TIMESTAMP)) AS minute;

    minute
---------------
23
// end::minuteOfHour
;

constantSecondOfMinute
// tag::secondOfMinute
SELECT SECOND_OF_MINUTE(CAST('2018-02-19T10:23:27Z' AS TIMESTAMP)) AS second;

    second
---------------
27
// end::secondOfMinute
;

constantQuarter
// tag::quarter
SELECT QUARTER(CAST('2018-02-19T10:23:27Z' AS TIMESTAMP)) AS quarter;

    quarter
---------------
1
// end::quarter
;

constantWeekOfYear
// tag::weekOfYear
SELECT WEEK(CAST('1988-01-05T09:22:10Z' AS TIMESTAMP)) AS week, ISOWEEK(CAST('1988-01-05T09:22:10Z' AS TIMESTAMP)) AS isoweek;

      week     |   isoweek
---------------+---------------
2              |1
// end::weekOfYear
;


currentNow
// tag::filterNow
SELECT first_name FROM emp WHERE hire_date > NOW() - INTERVAL 100 YEARS ORDER BY first_name ASC LIMIT 5;

  first_name   
---------------
Alejandro      
Amabile        
Anneke         
Anoosh         
Arumugam       
// end::filterNow
;

currentTimestamp-Ignore
// tag::curTs
SELECT CURRENT_TIMESTAMP AS result;

         result         
------------------------
2018-12-12T14:48:52.448Z
// end::curTs
;

currentTimestampFunction-Ignore
// tag::curTsFunction
SELECT CURRENT_TIMESTAMP() AS result;

         result         
------------------------
2018-12-12T14:48:52.448Z
// end::curTsFunction
;

currentTimestampFunctionPrecision-Ignore
// tag::curTsFunctionPrecision
SELECT CURRENT_TIMESTAMP(1) AS result;

         result         
------------------------
2018-12-12T14:48:52.4Z
// end::curTsFunctionPrecision
;


nowFunction-Ignore
// tag::nowFunction
SELECT NOW() AS result;

         result         
------------------------
2018-12-12T14:48:52.448Z
// end::nowFunction
;

////////////
// Next two queries need to have the same output, as they should be equivalent.
// They are used in the "SQL Limitations" page.
////////////
limitationSubSelect
// tag::limitationSubSelect
SELECT * FROM (SELECT first_name, last_name FROM emp WHERE last_name NOT LIKE '%a%') WHERE first_name LIKE 'A%';

  first_name   |   last_name
---------------+---------------
Anneke         |Preusig
Anoosh         |Peyn
Arumugam       |Ossenbruggen
// end::limitationSubSelect
;

limitationSubSelect
// tag::limitationSubSelectRewritten
SELECT first_name, last_name FROM emp WHERE last_name NOT LIKE '%a%' AND first_name LIKE 'A%';
// end::limitationSubSelectRewritten
  first_name   |   last_name
---------------+---------------
Anneke         |Preusig
Anoosh         |Peyn
Arumugam       |Ossenbruggen
;<|MERGE_RESOLUTION|>--- conflicted
+++ resolved
@@ -182,119 +182,7 @@
 // tag::showFunctions
 SHOW FUNCTIONS;
 
-<<<<<<< HEAD
-      name      |     type      
-----------------+---------------
-AVG             |AGGREGATE      
-COUNT           |AGGREGATE      
-MAX             |AGGREGATE      
-MIN             |AGGREGATE      
-SUM             |AGGREGATE      
-KURTOSIS        |AGGREGATE      
-PERCENTILE      |AGGREGATE      
-PERCENTILE_RANK |AGGREGATE      
-SKEWNESS        |AGGREGATE      
-STDDEV_POP      |AGGREGATE      
-SUM_OF_SQUARES  |AGGREGATE      
-VAR_POP         |AGGREGATE      
-COALESCE        |CONDITIONAL
-GREATEST        |CONDITIONAL
-IFNULL          |CONDITIONAL
-ISNULL          |CONDITIONAL
-LEAST           |CONDITIONAL
-NULLIF          |CONDITIONAL
-NVL             |CONDITIONAL
-DAY             |SCALAR
-DAYNAME         |SCALAR
-DAYOFMONTH      |SCALAR         
-DAYOFWEEK       |SCALAR         
-DAYOFYEAR       |SCALAR         
-DAY_NAME        |SCALAR         
-DAY_OF_MONTH    |SCALAR         
-DAY_OF_WEEK     |SCALAR         
-DAY_OF_YEAR     |SCALAR         
-DOM             |SCALAR         
-DOW             |SCALAR         
-DOY             |SCALAR         
-HOUR            |SCALAR         
-HOUR_OF_DAY     |SCALAR         
-MINUTE          |SCALAR         
-MINUTE_OF_DAY   |SCALAR         
-MINUTE_OF_HOUR  |SCALAR         
-MONTH           |SCALAR         
-MONTHNAME       |SCALAR         
-MONTH_NAME      |SCALAR         
-MONTH_OF_YEAR   |SCALAR         
-QUARTER         |SCALAR         
-SECOND          |SCALAR         
-SECOND_OF_MINUTE|SCALAR         
-WEEK            |SCALAR         
-WEEK_OF_YEAR    |SCALAR         
-YEAR            |SCALAR         
-ABS             |SCALAR         
-ACOS            |SCALAR         
-ASIN            |SCALAR         
-ATAN            |SCALAR         
-ATAN2           |SCALAR         
-CBRT            |SCALAR         
-CEIL            |SCALAR         
-CEILING         |SCALAR         
-COS             |SCALAR         
-COSH            |SCALAR         
-COT             |SCALAR         
-DEGREES         |SCALAR         
-E               |SCALAR         
-EXP             |SCALAR         
-EXPM1           |SCALAR         
-FLOOR           |SCALAR         
-LOG             |SCALAR         
-LOG10           |SCALAR         
-MOD             |SCALAR         
-PI              |SCALAR         
-POWER           |SCALAR         
-RADIANS         |SCALAR         
-RAND            |SCALAR         
-RANDOM          |SCALAR         
-ROUND           |SCALAR         
-SIGN            |SCALAR         
-SIGNUM          |SCALAR         
-SIN             |SCALAR         
-SINH            |SCALAR         
-SQRT            |SCALAR         
-TAN             |SCALAR         
-TRUNCATE        |SCALAR         
-ASCII           |SCALAR         
-BIT_LENGTH      |SCALAR         
-CHAR            |SCALAR         
-CHARACTER_LENGTH|SCALAR         
-CHAR_LENGTH     |SCALAR         
-CONCAT          |SCALAR         
-INSERT          |SCALAR         
-LCASE           |SCALAR         
-LEFT            |SCALAR         
-LENGTH          |SCALAR         
-LOCATE          |SCALAR         
-LTRIM           |SCALAR         
-OCTET_LENGTH    |SCALAR         
-POSITION        |SCALAR         
-REPEAT          |SCALAR         
-REPLACE         |SCALAR         
-RIGHT           |SCALAR         
-RTRIM           |SCALAR         
-SPACE           |SCALAR         
-SUBSTRING       |SCALAR
-UCASE           |SCALAR         
-ST_ASTEXT       |SCALAR
-ST_ASWKT        |SCALAR
-ST_GEOMFROMTEXT |SCALAR
-ST_WKTTOSQL     |SCALAR
-CAST            |SCALAR
-CONVERT         |SCALAR
-DATABASE        |SCALAR
-USER            |SCALAR
-SCORE           |SCORE
-=======
-      name       |     type      
+      name       |     type
 -----------------+---------------
 AVG              |AGGREGATE      
 COUNT            |AGGREGATE      
@@ -406,14 +294,16 @@
 RTRIM            |SCALAR         
 SPACE            |SCALAR         
 SUBSTRING        |SCALAR         
-UCASE            |SCALAR         
+UCASE            |SCALAR
+ST_ASTEXT        |SCALAR
+ST_ASWKT         |SCALAR
+ST_GEOMFROMTEXT  |SCALAR
+ST_WKTTOSQL      |SCALAR
 CAST             |SCALAR
 CONVERT          |SCALAR
 DATABASE         |SCALAR
 USER             |SCALAR
 SCORE            |SCORE
-
->>>>>>> 033e67fa
 // end::showFunctions
 ;
 
