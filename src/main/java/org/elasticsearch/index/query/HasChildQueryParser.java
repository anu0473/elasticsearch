--- conflicted
+++ resolved
@@ -196,11 +196,6 @@
         return query;
     }
 
-<<<<<<< HEAD
-    @Override
-    public HasChildQueryBuilder getBuilderPrototype() {
-        return HasChildQueryBuilder.PROTOTYPE;
-=======
     public static Query joinUtilHelper(String parentType, ParentChildIndexFieldData parentChildIndexFieldData, Query toQuery, ScoreType scoreType, Query innerQuery, int minChildren, int maxChildren) throws IOException {
         SearchContext searchContext = SearchContext.current();
         if (searchContext == null) {
@@ -239,6 +234,10 @@
             maxChildren = Integer.MAX_VALUE;
         }
         return JoinUtil.createJoinQuery(joinField, innerQuery, toQuery, indexSearcher, scoreMode, ordinalMap, minChildren, maxChildren);
->>>>>>> 59d9f7e1
+    }
+    
+    @Override
+    public HasChildQueryBuilder getBuilderPrototype() {
+        return HasChildQueryBuilder.PROTOTYPE;
     }
 }