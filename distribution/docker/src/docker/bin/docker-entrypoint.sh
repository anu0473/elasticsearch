--- conflicted
+++ resolved
@@ -40,40 +40,23 @@
   # enabled, but we have no way of knowing which node we are yet. We'll just
   # honor the variable if it's present.
   if [[ -n "$ELASTIC_PASSWORD" ]]; then
-<<<<<<< HEAD
-    [[ -f /usr/share/elasticsearch/config/elasticsearch.keystore ]] || (run_as_other_user_if_needed elasticsearch-keystore create)
-    if ! (run_as_other_user_if_needed elasticsearch-keystore has-passwd --silent) ; then
+    [[ -f /usr/share/elasticsearch/config/elasticsearch.keystore ]] || (elasticsearch-keystore create)
+    if ! (elasticsearch-keystore has-passwd --silent) ; then
       # keystore is unencrypted
-      if ! (run_as_other_user_if_needed elasticsearch-keystore list | grep -q '^bootstrap.password$'); then
-        (run_as_other_user_if_needed echo "$ELASTIC_PASSWORD" | elasticsearch-keystore add -x 'bootstrap.password')
+      if ! (elasticsearch-keystore list | grep -q '^bootstrap.password$'); then
+        (echo "$ELASTIC_PASSWORD" | elasticsearch-keystore add -x 'bootstrap.password')
       fi
     else
       # keystore requires password
-      if ! (run_as_other_user_if_needed echo "$KEYSTORE_PASSWORD" \
+      if ! (echo "$KEYSTORE_PASSWORD" \
           | elasticsearch-keystore list | grep -q '^bootstrap.password$') ; then
         COMMANDS="$(printf "%s\n%s" "$KEYSTORE_PASSWORD" "$ELASTIC_PASSWORD")"
-        (run_as_other_user_if_needed echo "$COMMANDS" | elasticsearch-keystore add -x 'bootstrap.password')
+        (echo "$COMMANDS" | elasticsearch-keystore add -x 'bootstrap.password')
       fi
-=======
-    [[ -f /usr/share/elasticsearch/config/elasticsearch.keystore ]] || (elasticsearch-keystore create)
-    if ! (elasticsearch-keystore list | grep -q '^bootstrap.password$'); then
-      (echo "$ELASTIC_PASSWORD" | elasticsearch-keystore add -x 'bootstrap.password')
->>>>>>> ff6f509c
     fi
   fi
 fi
 
-<<<<<<< HEAD
-if [[ "$(id -u)" == "0" ]]; then
-  # If requested and running as root, mutate the ownership of bind-mounts
-  if [[ -n "$TAKE_FILE_OWNERSHIP" ]]; then
-    chown -R 1000:0 /usr/share/elasticsearch/{data,logs}
-  fi
-fi
-
-run_as_other_user_if_needed /usr/share/elasticsearch/bin/elasticsearch <<<"$KEYSTORE_PASSWORD"
-=======
 # Signal forwarding and child reaping is handled by `tini`, which is the
 # actual entrypoint of the container
-exec /usr/share/elasticsearch/bin/elasticsearch
->>>>>>> ff6f509c
+exec /usr/share/elasticsearch/bin/elasticsearch <<<"$KEYSTORE_PASSWORD"