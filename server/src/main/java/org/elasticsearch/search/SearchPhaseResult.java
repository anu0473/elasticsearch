--- conflicted
+++ resolved
@@ -23,11 +23,8 @@
 import org.elasticsearch.common.io.stream.StreamInput;
 import org.elasticsearch.common.io.stream.StreamOutput;
 import org.elasticsearch.search.fetch.FetchSearchResult;
-<<<<<<< HEAD
+import org.elasticsearch.search.internal.SearchContextId;
 import org.elasticsearch.search.internal.ShardSearchRequest;
-=======
-import org.elasticsearch.search.internal.SearchContextId;
->>>>>>> 7aa661c2
 import org.elasticsearch.search.query.QuerySearchResult;
 import org.elasticsearch.transport.TransportResponse;
 
@@ -45,13 +42,9 @@
 
     private SearchShardTarget searchShardTarget;
     private int shardIndex = -1;
-<<<<<<< HEAD
-    protected long requestId;
+    protected SearchContextId contextId;
     private ShardSearchRequest shardSearchRequest;
     private RescoreDocIds rescoreDocIds = RescoreDocIds.EMPTY;
-=======
-    protected SearchContextId contextId;
->>>>>>> 7aa661c2
 
     protected SearchPhaseResult() {
 
