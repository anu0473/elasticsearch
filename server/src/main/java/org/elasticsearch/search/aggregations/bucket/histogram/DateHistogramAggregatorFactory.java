/*
 * Licensed to Elasticsearch under one or more contributor
 * license agreements. See the NOTICE file distributed with
 * this work for additional information regarding copyright
 * ownership. Elasticsearch licenses this file to you under
 * the Apache License, Version 2.0 (the "License"); you may
 * not use this file except in compliance with the License.
 * You may obtain a copy of the License at
 *
 *    http://www.apache.org/licenses/LICENSE-2.0
 *
 * Unless required by applicable law or agreed to in writing,
 * software distributed under the License is distributed on an
 * "AS IS" BASIS, WITHOUT WARRANTIES OR CONDITIONS OF ANY
 * KIND, either express or implied.  See the License for the
 * specific language governing permissions and limitations
 * under the License.
 */

package org.elasticsearch.search.aggregations.bucket.histogram;

import org.elasticsearch.common.Rounding;
import org.elasticsearch.index.mapper.RangeType;
import org.elasticsearch.index.query.QueryShardContext;
import org.elasticsearch.search.aggregations.Aggregator;
import org.elasticsearch.search.aggregations.AggregatorFactories;
import org.elasticsearch.search.aggregations.AggregatorFactory;
import org.elasticsearch.search.aggregations.BucketOrder;
import org.elasticsearch.search.aggregations.pipeline.PipelineAggregator;
import org.elasticsearch.search.aggregations.support.ValuesSource;
import org.elasticsearch.search.aggregations.support.ValuesSourceAggregatorFactory;
import org.elasticsearch.search.aggregations.support.ValuesSourceConfig;
import org.elasticsearch.search.internal.SearchContext;

import java.io.IOException;
import java.util.List;
import java.util.Map;

public final class DateHistogramAggregatorFactory
        extends ValuesSourceAggregatorFactory {

    private final BucketOrder order;
    private final boolean keyed;
    private final long minDocCount;
    private final ExtendedBounds extendedBounds;
    private final Rounding rounding;
    private final Rounding shardRounding;

<<<<<<< HEAD
    public DateHistogramAggregatorFactory(String name, ValuesSourceConfig config,
            long offset, BucketOrder order, boolean keyed, long minDocCount,
=======
    public DateHistogramAggregatorFactory(String name, ValuesSourceConfig<ValuesSource> config,
            BucketOrder order, boolean keyed, long minDocCount,
>>>>>>> 58099122
            Rounding rounding, Rounding shardRounding, ExtendedBounds extendedBounds, QueryShardContext queryShardContext,
            AggregatorFactory parent, AggregatorFactories.Builder subFactoriesBuilder,
            Map<String, Object> metaData) throws IOException {
        super(name, config, queryShardContext, parent, subFactoriesBuilder, metaData);
        this.order = order;
        this.keyed = keyed;
        this.minDocCount = minDocCount;
        this.extendedBounds = extendedBounds;
        this.rounding = rounding;
        this.shardRounding = shardRounding;
    }

    public long minDocCount() {
        return minDocCount;
    }

    @Override
    protected Aggregator doCreateInternal(ValuesSource valuesSource,
                                            SearchContext searchContext,
                                            Aggregator parent,
                                            boolean collectsFromSingleBucket,
                                            List<PipelineAggregator> pipelineAggregators,
                                            Map<String, Object> metaData) throws IOException {
        if (collectsFromSingleBucket == false) {
            return asMultiBucketAggregator(this, searchContext, parent);
        }
        if (valuesSource instanceof ValuesSource.Numeric) {
            return createAggregator((ValuesSource.Numeric) valuesSource, searchContext, parent, pipelineAggregators, metaData);
        } else if (valuesSource instanceof ValuesSource.Range) {
            ValuesSource.Range rangeValueSource = (ValuesSource.Range) valuesSource;
            if (rangeValueSource.rangeType() != RangeType.DATE) {
                throw new IllegalArgumentException("Expected date range type but found range type [" + rangeValueSource.rangeType().name
                    + "]");
            }
            return createRangeAggregator((ValuesSource.Range) valuesSource, searchContext, parent, pipelineAggregators, metaData);
        }
        else {
            throw new IllegalArgumentException("Expected one of [Date, Range] values source, found ["
                + valuesSource.toString() + "]");
        }
    }

    private Aggregator createAggregator(ValuesSource.Numeric valuesSource, SearchContext searchContext,
                                        Aggregator parent, List<PipelineAggregator> pipelineAggregators,
            Map<String, Object> metaData) throws IOException {
        return new DateHistogramAggregator(name, factories, rounding, shardRounding, order, keyed, minDocCount, extendedBounds,
                valuesSource, config.format(), searchContext, parent, pipelineAggregators, metaData);
    }

    private Aggregator createRangeAggregator(ValuesSource.Range valuesSource,
                                             SearchContext searchContext,
                                             Aggregator parent,
                                             List<PipelineAggregator> pipelineAggregators,
                                             Map<String, Object> metaData) throws IOException {
        return new DateRangeHistogramAggregator(name, factories, rounding, shardRounding, order, keyed, minDocCount, extendedBounds,
            valuesSource, config.format(), searchContext, parent, pipelineAggregators, metaData);
    }

    @Override
    protected Aggregator createUnmapped(SearchContext searchContext,
                                            Aggregator parent,
                                            List<PipelineAggregator> pipelineAggregators,
                                            Map<String, Object> metaData) throws IOException {
        return createAggregator(null, searchContext, parent, pipelineAggregators, metaData);
    }
}<|MERGE_RESOLUTION|>--- conflicted
+++ resolved
@@ -46,13 +46,8 @@
     private final Rounding rounding;
     private final Rounding shardRounding;
 
-<<<<<<< HEAD
     public DateHistogramAggregatorFactory(String name, ValuesSourceConfig config,
-            long offset, BucketOrder order, boolean keyed, long minDocCount,
-=======
-    public DateHistogramAggregatorFactory(String name, ValuesSourceConfig<ValuesSource> config,
             BucketOrder order, boolean keyed, long minDocCount,
->>>>>>> 58099122
             Rounding rounding, Rounding shardRounding, ExtendedBounds extendedBounds, QueryShardContext queryShardContext,
             AggregatorFactory parent, AggregatorFactories.Builder subFactoriesBuilder,
             Map<String, Object> metaData) throws IOException {
