/*
 * Licensed to Elasticsearch under one or more contributor
 * license agreements. See the NOTICE file distributed with
 * this work for additional information regarding copyright
 * ownership. Elasticsearch licenses this file to you under
 * the Apache License, Version 2.0 (the "License"); you may
 * not use this file except in compliance with the License.
 * You may obtain a copy of the License at
 *
 *    http://www.apache.org/licenses/LICENSE-2.0
 *
 * Unless required by applicable law or agreed to in writing,
 * software distributed under the License is distributed on an
 * "AS IS" BASIS, WITHOUT WARRANTIES OR CONDITIONS OF ANY
 * KIND, either express or implied.  See the License for the
 * specific language governing permissions and limitations
 * under the License.
 */
package org.elasticsearch.search.aggregations.bucket.terms;

import org.elasticsearch.Version;
import org.elasticsearch.common.ParseField;
import org.elasticsearch.common.io.stream.StreamInput;
import org.elasticsearch.common.io.stream.StreamOutput;
import org.elasticsearch.common.xcontent.ObjectParser;
import org.elasticsearch.common.xcontent.XContentBuilder;
import org.elasticsearch.index.query.QueryShardContext;
import org.elasticsearch.search.aggregations.AggregationBuilder;
import org.elasticsearch.search.aggregations.AggregatorFactories.Builder;
import org.elasticsearch.search.aggregations.AggregatorFactory;
import org.elasticsearch.search.aggregations.support.CoreValuesSourceType;
import org.elasticsearch.search.aggregations.support.ValuesSourceAggregationBuilder;
import org.elasticsearch.search.aggregations.support.ValuesSourceAggregatorFactory;
import org.elasticsearch.search.aggregations.support.ValuesSourceConfig;
import org.elasticsearch.search.aggregations.support.ValuesSourceParserHelper;
import org.elasticsearch.search.aggregations.support.ValuesSourceRegistry;
import org.elasticsearch.search.aggregations.support.ValuesSourceType;

import java.io.IOException;
import java.util.Map;
import java.util.Objects;

public class RareTermsAggregationBuilder extends ValuesSourceAggregationBuilder<RareTermsAggregationBuilder> {
    public static final String NAME = "rare_terms";

    private static final ParseField MAX_DOC_COUNT_FIELD_NAME = new ParseField("max_doc_count");
    private static final ParseField PRECISION = new ParseField("precision");

    private static final int MAX_MAX_DOC_COUNT = 100;
    public static final ObjectParser<RareTermsAggregationBuilder, String> PARSER =
            ObjectParser.fromBuilder(NAME, name -> new RareTermsAggregationBuilder(name, null));
    static {
        ValuesSourceParserHelper.declareAnyFields(PARSER, true, true);
        PARSER.declareLong(RareTermsAggregationBuilder::maxDocCount, MAX_DOC_COUNT_FIELD_NAME);

        PARSER.declareField((b, v) -> b.includeExclude(IncludeExclude.merge(v, b.includeExclude())),
            IncludeExclude::parseInclude, IncludeExclude.INCLUDE_FIELD, ObjectParser.ValueType.OBJECT_ARRAY_OR_STRING);

        PARSER.declareField((b, v) -> b.includeExclude(IncludeExclude.merge(b.includeExclude(), v)),
            IncludeExclude::parseExclude, IncludeExclude.EXCLUDE_FIELD, ObjectParser.ValueType.STRING_ARRAY);

        PARSER.declareDouble(RareTermsAggregationBuilder::setPrecision, PRECISION);
    }

<<<<<<< HEAD
    public static AggregationBuilder parse(String aggregationName, XContentParser parser) throws IOException {
        return PARSER.parse(parser, new RareTermsAggregationBuilder(aggregationName), null);
    }

    public static void registerAggregators(ValuesSourceRegistry valuesSourceRegistry) {
        RareTermsAggregatorFactory.registerAggregators(valuesSourceRegistry);
    }

=======
>>>>>>> cd5910bd
    private IncludeExclude includeExclude = null;
    private int maxDocCount = 1;
    private double precision = 0.001;

    public RareTermsAggregationBuilder(String name) {
        super(name);
    }

    private RareTermsAggregationBuilder(RareTermsAggregationBuilder clone, Builder factoriesBuilder, Map<String, Object> metaData) {
        super(clone, factoriesBuilder, metaData);
        this.includeExclude = clone.includeExclude;
    }

    @Override
    protected ValuesSourceType defaultValueSourceType() {
        return CoreValuesSourceType.BYTES;
    }

    @Override
    protected AggregationBuilder shallowCopy(Builder factoriesBuilder, Map<String, Object> metaData) {
        return new RareTermsAggregationBuilder(this, factoriesBuilder, metaData);
    }

    /**
     * Read from a stream.
     */
    public RareTermsAggregationBuilder(StreamInput in) throws IOException {
        super(in);
        includeExclude = in.readOptionalWriteable(IncludeExclude::new);
        maxDocCount = in.readVInt();
    }

    @Override
    protected boolean serializeTargetValueType(Version version) {
        return true;
    }

    @Override
    protected void innerWriteTo(StreamOutput out) throws IOException {
        out.writeOptionalWriteable(includeExclude);
        out.writeVInt(maxDocCount);
    }

    /**
     * Set the maximum document count terms should have in order to appear in
     * the response.
     */
    public RareTermsAggregationBuilder maxDocCount(long maxDocCount) {
        if (maxDocCount <= 0) {
            throw new IllegalArgumentException(
                "[" + MAX_DOC_COUNT_FIELD_NAME.getPreferredName() + "] must be greater than 0. Found ["
                    + maxDocCount + "] in [" + name + "]");
        }
        //TODO review: what size cap should we put on this?
        if (maxDocCount > MAX_MAX_DOC_COUNT) {
            throw new IllegalArgumentException("[" + MAX_DOC_COUNT_FIELD_NAME.getPreferredName() + "] must be smaller" +
                "than " + MAX_MAX_DOC_COUNT + "in [" + name + "]");
        }
        this.maxDocCount = (int) maxDocCount;
        return this;
    }

    /**
     * Set terms to include and exclude from the aggregation results
     */
    public RareTermsAggregationBuilder includeExclude(IncludeExclude includeExclude) {
        this.includeExclude = includeExclude;
        return this;
    }

    /**
     * Get terms to include and exclude from the aggregation results
     */
    public IncludeExclude includeExclude() {
        return includeExclude;
    }

    /**
     * Get the current false positive rate for individual cuckoo filters.
     */
    public double getPrecision() {
        return precision;
    }

    /**
     * Set's the false-positive rate for individual cuckoo filters.  Does not dictate the overall fpp rate
     * since we use a "scaling" cuckoo filter which adds more filters as required, and the overall
     * error rate grows differently than individual filters
     *
     * This value does, however, affect the overall space usage of the filter.  Coarser precisions provide
     * more compact filters.  The default is 0.01
     */
    public void setPrecision(double precision) {
        if (precision < 0.00001) {
            throw new IllegalArgumentException("[precision] must be greater than 0.00001");
        }
        this.precision = precision;
    }

    @Override
    protected ValuesSourceAggregatorFactory innerBuild(QueryShardContext queryShardContext,
                                                       ValuesSourceConfig config,
                                                       AggregatorFactory parent,
                                                       Builder subFactoriesBuilder) throws IOException {
        return new RareTermsAggregatorFactory(name, config, includeExclude,
            queryShardContext, parent, subFactoriesBuilder, metaData, maxDocCount, precision);
    }

    @Override
    protected XContentBuilder doXContentBody(XContentBuilder builder, Params params) throws IOException {
        if (includeExclude != null) {
            includeExclude.toXContent(builder, params);
        }
        builder.field(MAX_DOC_COUNT_FIELD_NAME.getPreferredName(), maxDocCount);
        builder.field(PRECISION.getPreferredName(), precision);
        return builder;
    }

    @Override
    public int hashCode() {
        return Objects.hash(super.hashCode(), includeExclude, maxDocCount, precision);
    }

    @Override
    public boolean equals(Object obj) {
        if (this == obj) return true;
        if (obj == null || getClass() != obj.getClass()) return false;
        if (super.equals(obj) == false) return false;
        RareTermsAggregationBuilder other = (RareTermsAggregationBuilder) obj;
        return Objects.equals(includeExclude, other.includeExclude)
            && Objects.equals(maxDocCount, other.maxDocCount)
            && Objects.equals(precision, other.precision);
    }

    @Override
    public String getType() {
        return NAME;
    }

}<|MERGE_RESOLUTION|>--- conflicted
+++ resolved
@@ -48,7 +48,7 @@
 
     private static final int MAX_MAX_DOC_COUNT = 100;
     public static final ObjectParser<RareTermsAggregationBuilder, String> PARSER =
-            ObjectParser.fromBuilder(NAME, name -> new RareTermsAggregationBuilder(name, null));
+            ObjectParser.fromBuilder(NAME, RareTermsAggregationBuilder::new);
     static {
         ValuesSourceParserHelper.declareAnyFields(PARSER, true, true);
         PARSER.declareLong(RareTermsAggregationBuilder::maxDocCount, MAX_DOC_COUNT_FIELD_NAME);
@@ -62,17 +62,10 @@
         PARSER.declareDouble(RareTermsAggregationBuilder::setPrecision, PRECISION);
     }
 
-<<<<<<< HEAD
-    public static AggregationBuilder parse(String aggregationName, XContentParser parser) throws IOException {
-        return PARSER.parse(parser, new RareTermsAggregationBuilder(aggregationName), null);
-    }
-
     public static void registerAggregators(ValuesSourceRegistry valuesSourceRegistry) {
         RareTermsAggregatorFactory.registerAggregators(valuesSourceRegistry);
     }
 
-=======
->>>>>>> cd5910bd
     private IncludeExclude includeExclude = null;
     private int maxDocCount = 1;
     private double precision = 0.001;
