/*
 * Licensed to Elasticsearch under one or more contributor
 * license agreements. See the NOTICE file distributed with
 * this work for additional information regarding copyright
 * ownership. Elasticsearch licenses this file to you under
 * the Apache License, Version 2.0 (the "License"); you may
 * not use this file except in compliance with the License.
 * You may obtain a copy of the License at
 *
 *    http://www.apache.org/licenses/LICENSE-2.0
 *
 * Unless required by applicable law or agreed to in writing,
 * software distributed under the License is distributed on an
 * "AS IS" BASIS, WITHOUT WARRANTIES OR CONDITIONS OF ANY
 * KIND, either express or implied.  See the License for the
 * specific language governing permissions and limitations
 * under the License.
 */

package org.elasticsearch.search.aggregations.bucket.composite;

import org.elasticsearch.Version;
import org.elasticsearch.common.ParseField;
import org.elasticsearch.common.geo.GeoBoundingBox;
import org.elasticsearch.common.geo.GeoPoint;
import org.elasticsearch.common.io.stream.StreamInput;
import org.elasticsearch.common.io.stream.StreamOutput;
import org.elasticsearch.common.xcontent.ObjectParser;
import org.elasticsearch.common.xcontent.XContentBuilder;
import org.elasticsearch.common.xcontent.XContentParser;
import org.elasticsearch.index.mapper.MappedFieldType;
import org.elasticsearch.index.query.QueryShardContext;
import org.elasticsearch.search.DocValueFormat;
import org.elasticsearch.search.aggregations.bucket.geogrid.CellIdSource;
import org.elasticsearch.search.aggregations.bucket.geogrid.GeoGridTiler;
import org.elasticsearch.search.aggregations.bucket.geogrid.GeoTileGridAggregationBuilder;
import org.elasticsearch.search.aggregations.bucket.geogrid.GeoTileUtils;
import org.elasticsearch.search.aggregations.support.ValueType;
import org.elasticsearch.search.aggregations.support.ValuesSource;
import org.elasticsearch.search.aggregations.support.ValuesSourceConfig;

import java.io.IOException;
import java.util.Objects;

public class GeoTileGridValuesSourceBuilder extends CompositeValuesSourceBuilder<GeoTileGridValuesSourceBuilder> {
    static final String TYPE = "geotile_grid";

    private static final ObjectParser<GeoTileGridValuesSourceBuilder, Void> PARSER;
    static {
        PARSER = new ObjectParser<>(GeoTileGridValuesSourceBuilder.TYPE);
        PARSER.declareInt(GeoTileGridValuesSourceBuilder::precision, new ParseField("precision"));
        PARSER.declareField(((p, builder, context) -> builder.geoBoundingBox(GeoBoundingBox.parseBoundingBox(p))),
            GeoBoundingBox.BOUNDS_FIELD, ObjectParser.ValueType.OBJECT);
        CompositeValuesSourceParserHelper.declareValuesSourceFields(PARSER, ValueType.NUMERIC);
    }

    static GeoTileGridValuesSourceBuilder parse(String name, XContentParser parser) throws IOException {
        return PARSER.parse(parser, new GeoTileGridValuesSourceBuilder(name), null);
    }

    private int precision = GeoTileGridAggregationBuilder.DEFAULT_PRECISION;
    private GeoBoundingBox geoBoundingBox = new GeoBoundingBox(new GeoPoint(Double.NaN, Double.NaN), new GeoPoint(Double.NaN, Double.NaN));

    GeoTileGridValuesSourceBuilder(String name) {
        super(name);
    }

    GeoTileGridValuesSourceBuilder(StreamInput in) throws IOException {
        super(in);
        this.precision = in.readInt();
        if (in.getVersion().onOrAfter(Version.V_7_6_0)) {
            this.geoBoundingBox = new GeoBoundingBox(in);
        }
    }

    public GeoTileGridValuesSourceBuilder precision(int precision) {
        this.precision = GeoTileUtils.checkPrecisionRange(precision);
        return this;
    }

    public GeoTileGridValuesSourceBuilder geoBoundingBox(GeoBoundingBox geoBoundingBox) {
        this.geoBoundingBox = geoBoundingBox;
        return this;
    }

    @Override
    public GeoTileGridValuesSourceBuilder format(String format) {
        throw new IllegalArgumentException("[format] is not supported for [" + TYPE + "]");
    }

    @Override
    protected void innerWriteTo(StreamOutput out) throws IOException {
        out.writeInt(precision);
        if (out.getVersion().onOrAfter(Version.V_7_6_0)) {
            geoBoundingBox.writeTo(out);
        }
    }

    @Override
    protected void doXContentBody(XContentBuilder builder, Params params) throws IOException {
        builder.field("precision", precision);
        if (geoBoundingBox.isUnbounded() == false) {
            geoBoundingBox.toXContent(builder, params);
        }
    }

    @Override
    String type() {
        return TYPE;
    }

    GeoBoundingBox geoBoundingBox() {
        return geoBoundingBox;
    }

    @Override
    public int hashCode() {
        return Objects.hash(super.hashCode(), precision, geoBoundingBox);
    }

    @Override
    public boolean equals(Object obj) {
        if (this == obj) return true;
        if (obj == null || getClass() != obj.getClass()) return false;
        if (super.equals(obj) == false) return false;
        GeoTileGridValuesSourceBuilder other = (GeoTileGridValuesSourceBuilder) obj;
        return Objects.equals(precision,other.precision)
            && Objects.equals(geoBoundingBox, other.geoBoundingBox);
    }

    @Override
    protected CompositeValuesSourceConfig innerBuild(QueryShardContext queryShardContext, ValuesSourceConfig<?> config) throws IOException {
        ValuesSource orig = config.toValuesSource(queryShardContext);
        if (orig == null) {
            orig = ValuesSource.Geo.EMPTY;
        }
        if (orig instanceof ValuesSource.Geo) {
            ValuesSource.Geo geoValue = (ValuesSource.Geo) orig;
            // is specified in the builder.
            final MappedFieldType fieldType = config.fieldContext() != null ? config.fieldContext().fieldType() : null;
<<<<<<< HEAD
            CellIdSource cellIdSource = new CellIdSource(geoValue, precision, GeoGridTiler.GeoTileGridTiler.INSTANCE);
=======
            CellIdSource cellIdSource = new CellIdSource(geoPoint, precision, geoBoundingBox, GeoTileUtils::longEncode);
>>>>>>> 157b352b
            return new CompositeValuesSourceConfig(name, fieldType, cellIdSource, DocValueFormat.GEOTILE, order(),
                missingBucket(), script() != null);
        } else {
            throw new IllegalArgumentException("invalid source, expected one of [geo_point, geo_shape], got "
                + orig.getClass().getSimpleName());
        }
    }

}<|MERGE_RESOLUTION|>--- conflicted
+++ resolved
@@ -138,11 +138,7 @@
             ValuesSource.Geo geoValue = (ValuesSource.Geo) orig;
             // is specified in the builder.
             final MappedFieldType fieldType = config.fieldContext() != null ? config.fieldContext().fieldType() : null;
-<<<<<<< HEAD
-            CellIdSource cellIdSource = new CellIdSource(geoValue, precision, GeoGridTiler.GeoTileGridTiler.INSTANCE);
-=======
-            CellIdSource cellIdSource = new CellIdSource(geoPoint, precision, geoBoundingBox, GeoTileUtils::longEncode);
->>>>>>> 157b352b
+            CellIdSource cellIdSource = new CellIdSource(geoValue, precision, geoBoundingBox, GeoGridTiler.GeoTileGridTiler.INSTANCE);
             return new CompositeValuesSourceConfig(name, fieldType, cellIdSource, DocValueFormat.GEOTILE, order(),
                 missingBucket(), script() != null);
         } else {
