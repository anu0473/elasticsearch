/*
 * Licensed to Elasticsearch under one or more contributor
 * license agreements. See the NOTICE file distributed with
 * this work for additional information regarding copyright
 * ownership. Elasticsearch licenses this file to you under
 * the Apache License, Version 2.0 (the "License"); you may
 * not use this file except in compliance with the License.
 * You may obtain a copy of the License at
 *
 *    http://www.apache.org/licenses/LICENSE-2.0
 *
 * Unless required by applicable law or agreed to in writing,
 * software distributed under the License is distributed on an
 * "AS IS" BASIS, WITHOUT WARRANTIES OR CONDITIONS OF ANY
 * KIND, either express or implied.  See the License for the
 * specific language governing permissions and limitations
 * under the License.
 */

package org.elasticsearch.common.joda;

import org.elasticsearch.ElasticsearchParseException;
import org.elasticsearch.common.time.DateMathParser;
import org.elasticsearch.common.time.DateUtils;
import org.joda.time.DateTimeZone;
import org.joda.time.MutableDateTime;
import org.joda.time.format.DateTimeFormatter;

import java.time.Instant;
import java.time.ZoneId;
import java.util.Objects;
import java.util.function.LongSupplier;

/**
 * A parser for date/time formatted text with optional date math.
 *
 * The format of the datetime is configurable, and unix timestamps can also be used. Datemath
 * is appended to a datetime with the following syntax:
 * <code>||[+-/](\d+)?[yMwdhHms]</code>.
 */
public class JodaDateMathParser implements DateMathParser {

    private final JodaDateFormatter dateTimeFormatter;

<<<<<<< HEAD
    JodaDateMathParser(FormatDateTimeFormatter dateTimeFormatter) {
=======
    public JodaDateMathParser(JodaDateFormatter dateTimeFormatter) {
>>>>>>> 87831051
        Objects.requireNonNull(dateTimeFormatter);
        this.dateTimeFormatter = dateTimeFormatter;
    }

    // Note: we take a callable here for the timestamp in order to be able to figure out
    // if it has been used. For instance, the request cache does not cache requests that make
    // use of `now`.
    @Override
    public Instant parse(String text, LongSupplier now, boolean roundUp, ZoneId tz) {
        final DateTimeZone timeZone = tz == null ? null : DateUtils.zoneIdToDateTimeZone(tz);
        long time;
        String mathString;
        if (text.startsWith("now")) {
            try {
                time = now.getAsLong();
            } catch (Exception e) {
                throw new ElasticsearchParseException("could not read the current timestamp", e);
            }
            mathString = text.substring("now".length());
        } else {
            int index = text.indexOf("||");
            if (index == -1) {
                return Instant.ofEpochMilli(parseDateTime(text, timeZone, roundUp));
            }
            time = parseDateTime(text.substring(0, index), timeZone, false);
            mathString = text.substring(index + 2);
        }

        return Instant.ofEpochMilli(parseMath(mathString, time, roundUp, timeZone));
    }

    private long parseMath(String mathString, long time, boolean roundUp, DateTimeZone timeZone) throws ElasticsearchParseException {
        if (timeZone == null) {
            timeZone = DateTimeZone.UTC;
        }
        MutableDateTime dateTime = new MutableDateTime(time, timeZone);
        for (int i = 0; i < mathString.length(); ) {
            char c = mathString.charAt(i++);
            final boolean round;
            final int sign;
            if (c == '/') {
                round = true;
                sign = 1;
            } else {
                round = false;
                if (c == '+') {
                    sign = 1;
                } else if (c == '-') {
                    sign = -1;
                } else {
                    throw new ElasticsearchParseException("operator not supported for date math [{}]", mathString);
                }
            }

            if (i >= mathString.length()) {
                throw new ElasticsearchParseException("truncated date math [{}]", mathString);
            }

            final int num;
            if (!Character.isDigit(mathString.charAt(i))) {
                num = 1;
            } else {
                int numFrom = i;
                while (i < mathString.length() && Character.isDigit(mathString.charAt(i))) {
                    i++;
                }
                if (i >= mathString.length()) {
                    throw new ElasticsearchParseException("truncated date math [{}]", mathString);
                }
                num = Integer.parseInt(mathString.substring(numFrom, i));
            }
            if (round) {
                if (num != 1) {
                    throw new ElasticsearchParseException("rounding `/` can only be used on single unit types [{}]", mathString);
                }
            }
            char unit = mathString.charAt(i++);
            MutableDateTime.Property propertyToRound = null;
            switch (unit) {
                case 'y':
                    if (round) {
                        propertyToRound = dateTime.yearOfCentury();
                    } else {
                        dateTime.addYears(sign * num);
                    }
                    break;
                case 'M':
                    if (round) {
                        propertyToRound = dateTime.monthOfYear();
                    } else {
                        dateTime.addMonths(sign * num);
                    }
                    break;
                case 'w':
                    if (round) {
                        propertyToRound = dateTime.weekOfWeekyear();
                    } else {
                        dateTime.addWeeks(sign * num);
                    }
                    break;
                case 'd':
                    if (round) {
                        propertyToRound = dateTime.dayOfMonth();
                    } else {
                        dateTime.addDays(sign * num);
                    }
                    break;
                case 'h':
                case 'H':
                    if (round) {
                        propertyToRound = dateTime.hourOfDay();
                    } else {
                        dateTime.addHours(sign * num);
                    }
                    break;
                case 'm':
                    if (round) {
                        propertyToRound = dateTime.minuteOfHour();
                    } else {
                        dateTime.addMinutes(sign * num);
                    }
                    break;
                case 's':
                    if (round) {
                        propertyToRound = dateTime.secondOfMinute();
                    } else {
                        dateTime.addSeconds(sign * num);
                    }
                    break;
                default:
                    throw new ElasticsearchParseException("unit [{}] not supported for date math [{}]", unit, mathString);
            }
            if (propertyToRound != null) {
                if (roundUp) {
                    // we want to go up to the next whole value, even if we are already on a rounded value
                    propertyToRound.add(1);
                    propertyToRound.roundFloor();
                    dateTime.addMillis(-1); // subtract 1 millisecond to get the largest inclusive value
                } else {
                    propertyToRound.roundFloor();
                }
            }
        }
        return dateTime.getMillis();
    }

    private long parseDateTime(String value, DateTimeZone timeZone, boolean roundUpIfNoTime) {
        DateTimeFormatter parser = dateTimeFormatter.parser;
        if (timeZone != null) {
            parser = parser.withZone(timeZone);
        }
        try {
            MutableDateTime date;
            // We use 01/01/1970 as a base date so that things keep working with date
            // fields that are filled with times without dates
            if (roundUpIfNoTime) {
                date = new MutableDateTime(1970, 1, 1, 23, 59, 59, 999, DateTimeZone.UTC);
            } else {
                date = new MutableDateTime(1970, 1, 1, 0, 0, 0, 0, DateTimeZone.UTC);
            }
            final int end = parser.parseInto(date, value, 0);
            if (end < 0) {
                int position = ~end;
                throw new IllegalArgumentException("Parse failure at index [" + position + "] of [" + value + "]");
            } else if (end != value.length()) {
                throw new IllegalArgumentException("Unrecognized chars at the end of [" + value + "]: [" + value.substring(end) + "]");
            }
            return date.getMillis();
        } catch (IllegalArgumentException e) {
            throw new ElasticsearchParseException("failed to parse date field [{}] with format [{}]", e, value,
                dateTimeFormatter.pattern());
        }
    }

}<|MERGE_RESOLUTION|>--- conflicted
+++ resolved
@@ -42,11 +42,7 @@
 
     private final JodaDateFormatter dateTimeFormatter;
 
-<<<<<<< HEAD
-    JodaDateMathParser(FormatDateTimeFormatter dateTimeFormatter) {
-=======
     public JodaDateMathParser(JodaDateFormatter dateTimeFormatter) {
->>>>>>> 87831051
         Objects.requireNonNull(dateTimeFormatter);
         this.dateTimeFormatter = dateTimeFormatter;
     }
