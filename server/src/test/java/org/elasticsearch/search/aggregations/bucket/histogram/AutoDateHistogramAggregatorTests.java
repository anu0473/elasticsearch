/*
 * Licensed to Elasticsearch under one or more contributor
 * license agreements. See the NOTICE file distributed with
 * this work for additional information regarding copyright
 * ownership. Elasticsearch licenses this file to you under
 * the Apache License, Version 2.0 (the "License"); you may
 * not use this file except in compliance with the License.
 * You may obtain a copy of the License at
 *
 *    http://www.apache.org/licenses/LICENSE-2.0
 *
 * Unless required by applicable law or agreed to in writing,
 * software distributed under the License is distributed on an
 * "AS IS" BASIS, WITHOUT WARRANTIES OR CONDITIONS OF ANY
 * KIND, either express or implied.  See the License for the
 * specific language governing permissions and limitations
 * under the License.
 */

package org.elasticsearch.search.aggregations.bucket.histogram;

import org.apache.lucene.document.Document;
import org.apache.lucene.document.LongPoint;
import org.apache.lucene.document.SortedNumericDocValuesField;
import org.apache.lucene.index.DirectoryReader;
import org.apache.lucene.index.IndexReader;
import org.apache.lucene.index.RandomIndexWriter;
import org.apache.lucene.search.IndexSearcher;
import org.apache.lucene.search.MatchAllDocsQuery;
import org.apache.lucene.search.MatchNoDocsQuery;
import org.apache.lucene.search.Query;
import org.apache.lucene.store.Directory;
import org.elasticsearch.Version;
import org.elasticsearch.cluster.metadata.IndexMetaData;
import org.elasticsearch.common.settings.Settings;
import org.elasticsearch.common.time.DateFormatter;
import org.elasticsearch.common.time.DateFormatters;
import org.elasticsearch.index.IndexSettings;
import org.elasticsearch.index.mapper.DateFieldMapper;
import org.elasticsearch.search.aggregations.AggregationBuilders;
import org.elasticsearch.search.aggregations.AggregatorTestCase;
import org.elasticsearch.search.aggregations.MultiBucketConsumerService;
import org.elasticsearch.search.aggregations.metrics.Stats;
import org.hamcrest.Matchers;
<<<<<<< HEAD
=======
import org.joda.time.DateTime;
import org.joda.time.DateTimeZone;
import org.junit.Assert;
>>>>>>> acb65dd0

import java.io.IOException;
import java.time.ZoneOffset;
import java.time.ZonedDateTime;
import java.util.ArrayList;
import java.util.Arrays;
import java.util.Collections;
import java.util.HashMap;
import java.util.List;
import java.util.Map;
import java.util.function.Consumer;
import java.util.stream.Collectors;

public class AutoDateHistogramAggregatorTests extends AggregatorTestCase {
    private static final String DATE_FIELD = "date";
    private static final String INSTANT_FIELD = "instant";

    private static final List<DateTime> DATES_WITH_TIME = Arrays.asList(
        new DateTime(2010, 3, 12, 1, 7, 45, DateTimeZone.UTC),
        new DateTime(2010, 4, 27, 3, 43, 34, DateTimeZone.UTC),
        new DateTime(2012, 5, 18, 4, 11, 0, DateTimeZone.UTC),
        new DateTime(2013, 5, 29, 5, 11, 31, DateTimeZone.UTC),
        new DateTime(2013, 10, 31, 8, 24, 5, DateTimeZone.UTC),
        new DateTime(2015, 2, 13, 13, 9, 32, DateTimeZone.UTC),
        new DateTime(2015, 6, 24, 13, 47, 43, DateTimeZone.UTC),
        new DateTime(2015, 11, 13, 16, 14, 34, DateTimeZone.UTC),
        new DateTime(2016, 3, 4, 17, 9, 50, DateTimeZone.UTC),
        new DateTime(2017, 12, 12, 22, 55, 46, DateTimeZone.UTC));

    private static final Query DEFAULT_QUERY = new MatchAllDocsQuery();

    public void testMatchNoDocs() throws IOException {
        testBothCases(new MatchNoDocsQuery(), DATES_WITH_TIME,
            aggregation -> aggregation.setNumBuckets(10).field(DATE_FIELD),
            histogram -> assertEquals(0, histogram.getBuckets().size())
        );
    }

    public void testMatchAllDocs() throws IOException {
        testSearchCase(DEFAULT_QUERY, DATES_WITH_TIME,
            aggregation -> aggregation.setNumBuckets(6).field(DATE_FIELD),
            histogram -> assertEquals(10, histogram.getBuckets().size())
        );
        testSearchAndReduceCase(DEFAULT_QUERY, DATES_WITH_TIME,
            aggregation -> aggregation.setNumBuckets(8).field(DATE_FIELD),
            histogram -> assertEquals(8, histogram.getBuckets().size())
        );
    }

    public void testSubAggregations() throws IOException {
        testSearchAndReduceCase(DEFAULT_QUERY, DATES_WITH_TIME,
            aggregation -> aggregation.setNumBuckets(8).field(DATE_FIELD)
                .subAggregation(AggregationBuilders.stats("stats").field(DATE_FIELD)),
            histogram -> {
                final List<? extends Histogram.Bucket> buckets = histogram.getBuckets();
                assertEquals(8, buckets.size());

                Histogram.Bucket bucket = buckets.get(0);
                assertEquals("2010-01-01T00:00:00.000Z", bucket.getKeyAsString());
                assertEquals(2, bucket.getDocCount());
                Stats stats = bucket.getAggregations().get("stats");
                assertEquals("2010-03-12T01:07:45.000Z", stats.getMinAsString());
                assertEquals("2010-04-27T03:43:34.000Z", stats.getMaxAsString());
                assertEquals(2L, stats.getCount());

                bucket = buckets.get(1);
                assertEquals("2011-01-01T00:00:00.000Z", bucket.getKeyAsString());
                assertEquals(0, bucket.getDocCount());
                stats = bucket.getAggregations().get("stats");
                assertTrue(Double.isInfinite(stats.getMin()));
                assertTrue(Double.isInfinite(stats.getMax()));
                assertEquals(0L, stats.getCount());

                bucket = buckets.get(2);
                assertEquals("2012-01-01T00:00:00.000Z", bucket.getKeyAsString());
                assertEquals(1, bucket.getDocCount());
                stats = bucket.getAggregations().get("stats");
                assertEquals("2012-05-18T04:11:00.000Z", stats.getMinAsString());
                assertEquals("2012-05-18T04:11:00.000Z", stats.getMaxAsString());
                assertEquals(1L, stats.getCount());

                bucket = buckets.get(3);
                assertEquals("2013-01-01T00:00:00.000Z", bucket.getKeyAsString());
                assertEquals(2, bucket.getDocCount());
                stats = bucket.getAggregations().get("stats");
                assertEquals("2013-05-29T05:11:31.000Z", stats.getMinAsString());
                assertEquals("2013-10-31T08:24:05.000Z", stats.getMaxAsString());
                assertEquals(2L, stats.getCount());

                bucket = buckets.get(4);
                assertEquals("2014-01-01T00:00:00.000Z", bucket.getKeyAsString());
                assertEquals(0, bucket.getDocCount());
                stats = bucket.getAggregations().get("stats");
                assertTrue(Double.isInfinite(stats.getMin()));
                assertTrue(Double.isInfinite(stats.getMax()));
                assertEquals(0L, stats.getCount());

                bucket = buckets.get(5);
                assertEquals("2015-01-01T00:00:00.000Z", bucket.getKeyAsString());
                assertEquals(3, bucket.getDocCount());
                stats = bucket.getAggregations().get("stats");
                assertEquals("2015-02-13T13:09:32.000Z", stats.getMinAsString());
                assertEquals("2015-11-13T16:14:34.000Z", stats.getMaxAsString());
                assertEquals(3L, stats.getCount());

                bucket = buckets.get(6);
                assertEquals("2016-01-01T00:00:00.000Z", bucket.getKeyAsString());
                assertEquals(1, bucket.getDocCount());
                stats = bucket.getAggregations().get("stats");
                assertEquals("2016-03-04T17:09:50.000Z", stats.getMinAsString());
                assertEquals("2016-03-04T17:09:50.000Z", stats.getMaxAsString());
                assertEquals(1L, stats.getCount());

                bucket = buckets.get(7);
                assertEquals("2017-01-01T00:00:00.000Z", bucket.getKeyAsString());
                assertEquals(1, bucket.getDocCount());
                stats = bucket.getAggregations().get("stats");
                assertEquals("2017-12-12T22:55:46.000Z", stats.getMinAsString());
                assertEquals("2017-12-12T22:55:46.000Z", stats.getMaxAsString());
                assertEquals(1L, stats.getCount());
            });
    }

    public void testNoDocs() throws IOException {
        final List<DateTime> dates = Collections.emptyList();
        final Consumer<AutoDateHistogramAggregationBuilder> aggregation = agg -> agg.setNumBuckets(10).field(DATE_FIELD);

        testSearchCase(DEFAULT_QUERY, dates, aggregation,
            histogram -> assertEquals(0, histogram.getBuckets().size())
        );
        testSearchAndReduceCase(DEFAULT_QUERY, dates, aggregation,
            Assert::assertNull
        );
    }

    public void testAggregateWrongField() throws IOException {
        testBothCases(DEFAULT_QUERY, DATES_WITH_TIME,
            aggregation -> aggregation.setNumBuckets(10).field("wrong_field"),
            histogram -> assertEquals(0, histogram.getBuckets().size())
        );
    }

    public void testIntervalYear() throws IOException {
        final long start = new DateTime(DateTimeZone.UTC).withDate(2015, 1, 1).getMillis();
        final long end = new DateTime(DateTimeZone.UTC).withDate(2017, 12, 31).getMillis();
        final Query rangeQuery = LongPoint.newRangeQuery(INSTANT_FIELD, start, end);
        testSearchCase(rangeQuery, DATES_WITH_TIME,
            aggregation -> aggregation.setNumBuckets(4).field(DATE_FIELD),
            histogram -> {
                final List<? extends Histogram.Bucket> buckets = histogram.getBuckets();
                assertEquals(5, buckets.size());
                for (int i = 0; i < buckets.size(); i++) {
                    final Histogram.Bucket bucket = buckets.get(i);
                    assertEquals(DATES_WITH_TIME.get(5 + i), bucket.getKey());
                    assertEquals(1, bucket.getDocCount());
                }
            }
        );
        testSearchAndReduceCase(rangeQuery, DATES_WITH_TIME,
            aggregation -> aggregation.setNumBuckets(4).field(DATE_FIELD),
            histogram -> {
                final DateTime startDate = new DateTime(2015, 1, 1, 0, 0, DateTimeZone.UTC);
                final Map<DateTime, Integer> expectedDocCount = new HashMap<>();
                expectedDocCount.put(startDate, 3);
                expectedDocCount.put(startDate.plusYears(1), 1);
                expectedDocCount.put(startDate.plusYears(2), 1);
                final List<? extends Histogram.Bucket> buckets = histogram.getBuckets();
                assertEquals(expectedDocCount.size(), buckets.size());
                buckets.forEach(bucket ->
                    assertEquals(expectedDocCount.getOrDefault(bucket.getKey(), 0).longValue(), bucket.getDocCount()));
            }
        );
    }

    public void testIntervalMonth() throws IOException {
        final List<DateTime> datesForMonthInterval = Arrays.asList(
            new DateTime(2017, 1, 1, 0, 0, 0, DateTimeZone.UTC),
            new DateTime(2017, 2, 2, 0, 0, 0, DateTimeZone.UTC),
            new DateTime(2017, 2, 3, 0, 0, 0, DateTimeZone.UTC),
            new DateTime(2017, 3, 4, 0, 0, 0, DateTimeZone.UTC),
            new DateTime(2017, 3, 5, 0, 0, 0, DateTimeZone.UTC),
            new DateTime(2017, 3, 6, 0, 0, 0, DateTimeZone.UTC));
        testSearchCase(DEFAULT_QUERY, datesForMonthInterval,
            aggregation -> aggregation.setNumBuckets(4).field(DATE_FIELD), histogram -> {
                final List<? extends Histogram.Bucket> buckets = histogram.getBuckets();
                assertEquals(datesForMonthInterval.size(), buckets.size());
                for (int i = 0; i < buckets.size(); i++) {
                    final Histogram.Bucket bucket = buckets.get(i);
                    assertEquals(datesForMonthInterval.get(i), bucket.getKey());
                    assertEquals(1, bucket.getDocCount());
                }
            });
        testSearchAndReduceCase(DEFAULT_QUERY, datesForMonthInterval,
            aggregation -> aggregation.setNumBuckets(4).field(DATE_FIELD),
            histogram -> {
                final Map<DateTime, Integer> expectedDocCount = new HashMap<>();
                expectedDocCount.put(datesForMonthInterval.get(0).withDayOfMonth(1), 1);
                expectedDocCount.put(datesForMonthInterval.get(1).withDayOfMonth(1), 2);
                expectedDocCount.put(datesForMonthInterval.get(3).withDayOfMonth(1), 3);
                final List<? extends Histogram.Bucket> buckets = histogram.getBuckets();
                assertEquals(expectedDocCount.size(), buckets.size());
                buckets.forEach(bucket ->
                    assertEquals(expectedDocCount.getOrDefault(bucket.getKey(), 0).longValue(), bucket.getDocCount()));
            }
        );
    }

    public void testWithLargeNumberOfBuckets() {
        final IllegalArgumentException exception = expectThrows(IllegalArgumentException.class,
            () -> testSearchCase(DEFAULT_QUERY, DATES_WITH_TIME,
                aggregation -> aggregation.setNumBuckets(MultiBucketConsumerService.DEFAULT_MAX_BUCKETS + 1).field(DATE_FIELD),
                // since an exception is thrown, this assertion won't be invoked.
                histogram -> fail()
            ));
        assertThat(exception.getMessage(), Matchers.containsString("must be less than"));
    }

    public void testIntervalDay() throws IOException {
        final List<DateTime> datesForDayInterval = Arrays.asList(
            new DateTime(2017, 2, 1, 0, 0, 0, DateTimeZone.UTC),
            new DateTime(2017, 2, 2, 0, 0, 0, DateTimeZone.UTC),
            new DateTime(2017, 2, 2, 0, 0, 0, DateTimeZone.UTC),
            new DateTime(2017, 2, 3, 0, 0, 0, DateTimeZone.UTC),
            new DateTime(2017, 2, 3, 0, 0, 0, DateTimeZone.UTC),
            new DateTime(2017, 2, 3, 0, 0, 0, DateTimeZone.UTC),
            new DateTime(2017, 2, 5, 0, 0, 0, DateTimeZone.UTC));
        final Map<DateTime, Integer> expectedDocCount = new HashMap<>();
        expectedDocCount.put(datesForDayInterval.get(0), 1);
        expectedDocCount.put(datesForDayInterval.get(1), 2);
        expectedDocCount.put(datesForDayInterval.get(3), 3);
        expectedDocCount.put(datesForDayInterval.get(6), 1);

        testSearchCase(DEFAULT_QUERY, datesForDayInterval,
            aggregation -> aggregation.setNumBuckets(5).field(DATE_FIELD), histogram -> {
                final List<? extends Histogram.Bucket> buckets = histogram.getBuckets();
                assertEquals(expectedDocCount.size(), buckets.size());
                buckets.forEach(bucket ->
                    assertEquals(expectedDocCount.getOrDefault(bucket.getKey(), 0).longValue(), bucket.getDocCount()));
            });
        testSearchAndReduceCase(DEFAULT_QUERY, datesForDayInterval,
            aggregation -> aggregation.setNumBuckets(5).field(DATE_FIELD),
            histogram -> {
                final List<? extends Histogram.Bucket> buckets = histogram.getBuckets();
                assertEquals(5, buckets.size());
                buckets.forEach(bucket ->
                    assertEquals(expectedDocCount.getOrDefault(bucket.getKey(), 0).longValue(), bucket.getDocCount()));
            }
        );
    }

    public void testIntervalDayWithTZ() throws IOException {
<<<<<<< HEAD
        testSearchCase(new MatchAllDocsQuery(),
                Arrays.asList("2017-02-01", "2017-02-02", "2017-02-02", "2017-02-03", "2017-02-03", "2017-02-03", "2017-02-05"),
                aggregation -> aggregation.setNumBuckets(5).field(DATE_FIELD).timeZone(ZoneOffset.ofHours(-1)), histogram -> {
                    List<? extends Histogram.Bucket> buckets = histogram.getBuckets();
                    assertEquals(4, buckets.size());

                    Histogram.Bucket bucket = buckets.get(0);
                    assertEquals("2017-01-31T23:00:00.000-01:00", bucket.getKeyAsString());
                    assertEquals(1, bucket.getDocCount());

                    bucket = buckets.get(1);
                    assertEquals("2017-02-01T23:00:00.000-01:00", bucket.getKeyAsString());
                    assertEquals(2, bucket.getDocCount());

                    bucket = buckets.get(2);
                    assertEquals("2017-02-02T23:00:00.000-01:00", bucket.getKeyAsString());
                    assertEquals(3, bucket.getDocCount());

                    bucket = buckets.get(3);
                    assertEquals("2017-02-04T23:00:00.000-01:00", bucket.getKeyAsString());
                    assertEquals(1, bucket.getDocCount());
                });
        testSearchAndReduceCase(new MatchAllDocsQuery(),
                Arrays.asList("2017-02-01", "2017-02-02", "2017-02-02", "2017-02-03", "2017-02-03", "2017-02-03", "2017-02-05"),
                aggregation -> aggregation.setNumBuckets(5).field(DATE_FIELD).timeZone(ZoneOffset.ofHours(-1)), histogram -> {
                    List<? extends Histogram.Bucket> buckets = histogram.getBuckets();
                    assertEquals(5, buckets.size());

                    Histogram.Bucket bucket = buckets.get(0);
                    assertEquals("2017-01-31T00:00:00.000-01:00", bucket.getKeyAsString());
                    assertEquals(1, bucket.getDocCount());

                    bucket = buckets.get(1);
                    assertEquals("2017-02-01T00:00:00.000-01:00", bucket.getKeyAsString());
                    assertEquals(2, bucket.getDocCount());

                    bucket = buckets.get(2);
                    assertEquals("2017-02-02T00:00:00.000-01:00", bucket.getKeyAsString());
                    assertEquals(3, bucket.getDocCount());

                    bucket = buckets.get(3);
                    assertEquals("2017-02-03T00:00:00.000-01:00", bucket.getKeyAsString());
                    assertEquals(0, bucket.getDocCount());

                    bucket = buckets.get(4);
                    assertEquals("2017-02-04T00:00:00.000-01:00", bucket.getKeyAsString());
                    assertEquals(1, bucket.getDocCount());
                });
=======
        final List<DateTime> datesForDayInterval = Arrays.asList(
            new DateTime(2017, 2, 1, 0, 0, 0, DateTimeZone.UTC),
            new DateTime(2017, 2, 2, 0, 0, 0, DateTimeZone.UTC),
            new DateTime(2017, 2, 2, 0, 0, 0, DateTimeZone.UTC),
            new DateTime(2017, 2, 3, 0, 0, 0, DateTimeZone.UTC),
            new DateTime(2017, 2, 3, 0, 0, 0, DateTimeZone.UTC),
            new DateTime(2017, 2, 3, 0, 0, 0, DateTimeZone.UTC),
            new DateTime(2017, 2, 5, 0, 0, 0, DateTimeZone.UTC));
        testSearchCase(DEFAULT_QUERY, datesForDayInterval,
            aggregation -> aggregation.setNumBuckets(5).field(DATE_FIELD).timeZone(DateTimeZone.forOffsetHours(-1)), histogram -> {
                final Map<String, Integer> expectedDocCount = new HashMap<>();
                expectedDocCount.put("2017-01-31T23:00:00.000-01:00", 1);
                expectedDocCount.put("2017-02-01T23:00:00.000-01:00", 2);
                expectedDocCount.put("2017-02-02T23:00:00.000-01:00", 3);
                expectedDocCount.put("2017-02-04T23:00:00.000-01:00", 1);
                final List<? extends Histogram.Bucket> buckets = histogram.getBuckets();
                assertEquals(expectedDocCount.size(), buckets.size());
                buckets.forEach(bucket ->
                    assertEquals(expectedDocCount.getOrDefault(bucket.getKeyAsString(), 0).longValue(), bucket.getDocCount()));
            });
        testSearchAndReduceCase(DEFAULT_QUERY, datesForDayInterval,
            aggregation -> aggregation.setNumBuckets(5).field(DATE_FIELD).timeZone(DateTimeZone.forOffsetHours(-1)), histogram -> {
                final Map<String, Integer> expectedDocCount = new HashMap<>();
                expectedDocCount.put("2017-01-31T00:00:00.000-01:00", 1);
                expectedDocCount.put("2017-02-01T00:00:00.000-01:00", 2);
                expectedDocCount.put("2017-02-02T00:00:00.000-01:00", 3);
                expectedDocCount.put("2017-02-04T00:00:00.000-01:00", 1);
                final List<? extends Histogram.Bucket> buckets = histogram.getBuckets();
                assertEquals(5, buckets.size());
                buckets.forEach(bucket ->
                    assertEquals(expectedDocCount.getOrDefault(bucket.getKeyAsString(), 0).longValue(), bucket.getDocCount()));
            });
>>>>>>> acb65dd0
    }

    public void testIntervalHour() throws IOException {
        final List<DateTime> datesForHourInterval = Arrays.asList(
            new DateTime(2017, 2, 1, 9, 2, 0, DateTimeZone.UTC),
            new DateTime(2017, 2, 1, 9, 35, 0, DateTimeZone.UTC),
            new DateTime(2017, 2, 1, 10, 15, 0, DateTimeZone.UTC),
            new DateTime(2017, 2, 1, 13, 6, 0, DateTimeZone.UTC),
            new DateTime(2017, 2, 1, 14, 4, 0, DateTimeZone.UTC),
            new DateTime(2017, 2, 1, 14, 5, 0, DateTimeZone.UTC),
            new DateTime(2017, 2, 1, 15, 59, 0, DateTimeZone.UTC),
            new DateTime(2017, 2, 1, 16, 6, 0, DateTimeZone.UTC),
            new DateTime(2017, 2, 1, 16, 48, 0, DateTimeZone.UTC),
            new DateTime(2017, 2, 1, 16, 59, 0, DateTimeZone.UTC));
        testSearchCase(DEFAULT_QUERY, datesForHourInterval,
            aggregation -> aggregation.setNumBuckets(8).field(DATE_FIELD),
            histogram -> {
                final List<? extends Histogram.Bucket> buckets = histogram.getBuckets();
                assertEquals(datesForHourInterval.size(), buckets.size());
                for (int i = 0; i < buckets.size(); i++) {
                    final Histogram.Bucket bucket = buckets.get(i);
                    assertEquals(datesForHourInterval.get(i), bucket.getKey());
                    assertEquals(1, bucket.getDocCount());
                }
            }
        );
        testSearchAndReduceCase(DEFAULT_QUERY, datesForHourInterval,
            aggregation -> aggregation.setNumBuckets(10).field(DATE_FIELD),
            histogram -> {
                final Map<DateTime, Integer> expectedDocCount = new HashMap<>();
                expectedDocCount.put(datesForHourInterval.get(0).withMinuteOfHour(0), 2);
                expectedDocCount.put(datesForHourInterval.get(2).withMinuteOfHour(0), 1);
                expectedDocCount.put(datesForHourInterval.get(3).withMinuteOfHour(0), 1);
                expectedDocCount.put(datesForHourInterval.get(4).withMinuteOfHour(0), 2);
                expectedDocCount.put(datesForHourInterval.get(6).withMinuteOfHour(0), 1);
                expectedDocCount.put(datesForHourInterval.get(7).withMinuteOfHour(0), 3);
                final List<? extends Histogram.Bucket> buckets = histogram.getBuckets();
                assertEquals(8, buckets.size());
                buckets.forEach(bucket ->
                    assertEquals(expectedDocCount.getOrDefault(bucket.getKey(), 0).longValue(), bucket.getDocCount()));
            }
        );
        testSearchAndReduceCase(DEFAULT_QUERY, datesForHourInterval,
            aggregation -> aggregation.setNumBuckets(6).field(DATE_FIELD),
            histogram -> {
                final Map<DateTime, Integer> expectedDocCount = new HashMap<>();
                expectedDocCount.put(datesForHourInterval.get(0).withMinuteOfHour(0), 3);
                expectedDocCount.put(datesForHourInterval.get(0).plusHours(3).withMinuteOfHour(0), 3);
                expectedDocCount.put(datesForHourInterval.get(0).plusHours(6).withMinuteOfHour(0), 4);
                final List<? extends Histogram.Bucket> buckets = histogram.getBuckets();
                assertEquals(expectedDocCount.size(), buckets.size());
                buckets.forEach(bucket ->
                    assertEquals(expectedDocCount.getOrDefault(bucket.getKey(), 0).longValue(), bucket.getDocCount()));
            }
        );
    }

    public void testIntervalHourWithTZ() throws IOException {
<<<<<<< HEAD
        testSearchCase(new MatchAllDocsQuery(),
                Arrays.asList(
                        "2017-02-01T09:02:00.000Z",
                        "2017-02-01T09:35:00.000Z",
                        "2017-02-01T10:15:00.000Z",
                        "2017-02-01T13:06:00.000Z",
                        "2017-02-01T14:04:00.000Z",
                        "2017-02-01T14:05:00.000Z",
                        "2017-02-01T15:59:00.000Z",
                        "2017-02-01T16:06:00.000Z",
                        "2017-02-01T16:48:00.000Z",
                        "2017-02-01T16:59:00.000Z"
                ),
                aggregation -> aggregation.setNumBuckets(8).field(DATE_FIELD).timeZone(ZoneOffset.ofHours(-1)),
                histogram -> {
                    List<? extends Histogram.Bucket> buckets = histogram.getBuckets();
                    assertEquals(10, buckets.size());

                    Histogram.Bucket bucket = buckets.get(0);
                    assertEquals("2017-02-01T08:02:00.000-01:00", bucket.getKeyAsString());
                    assertEquals(1, bucket.getDocCount());

                    bucket = buckets.get(1);
                    assertEquals("2017-02-01T08:35:00.000-01:00", bucket.getKeyAsString());
                    assertEquals(1, bucket.getDocCount());

                    bucket = buckets.get(2);
                    assertEquals("2017-02-01T09:15:00.000-01:00", bucket.getKeyAsString());
                    assertEquals(1, bucket.getDocCount());

                    bucket = buckets.get(3);
                    assertEquals("2017-02-01T12:06:00.000-01:00", bucket.getKeyAsString());
                    assertEquals(1, bucket.getDocCount());

                    bucket = buckets.get(4);
                    assertEquals("2017-02-01T13:04:00.000-01:00", bucket.getKeyAsString());
                    assertEquals(1, bucket.getDocCount());

                    bucket = buckets.get(5);
                    assertEquals("2017-02-01T13:05:00.000-01:00", bucket.getKeyAsString());
                    assertEquals(1, bucket.getDocCount());

                    bucket = buckets.get(6);
                    assertEquals("2017-02-01T14:59:00.000-01:00", bucket.getKeyAsString());
                    assertEquals(1, bucket.getDocCount());

                    bucket = buckets.get(7);
                    assertEquals("2017-02-01T15:06:00.000-01:00", bucket.getKeyAsString());
                    assertEquals(1, bucket.getDocCount());

                    bucket = buckets.get(8);
                    assertEquals("2017-02-01T15:48:00.000-01:00", bucket.getKeyAsString());
                    assertEquals(1, bucket.getDocCount());

                    bucket = buckets.get(9);
                    assertEquals("2017-02-01T15:59:00.000-01:00", bucket.getKeyAsString());
=======
        final List<DateTime> datesForHourInterval = Arrays.asList(
            new DateTime(2017, 2, 1, 9, 2, 0, DateTimeZone.UTC),
            new DateTime(2017, 2, 1, 9, 35, 0, DateTimeZone.UTC),
            new DateTime(2017, 2, 1, 10, 15, 0, DateTimeZone.UTC),
            new DateTime(2017, 2, 1, 13, 6, 0, DateTimeZone.UTC),
            new DateTime(2017, 2, 1, 14, 4, 0, DateTimeZone.UTC),
            new DateTime(2017, 2, 1, 14, 5, 0, DateTimeZone.UTC),
            new DateTime(2017, 2, 1, 15, 59, 0, DateTimeZone.UTC),
            new DateTime(2017, 2, 1, 16, 6, 0, DateTimeZone.UTC),
            new DateTime(2017, 2, 1, 16, 48, 0, DateTimeZone.UTC),
            new DateTime(2017, 2, 1, 16, 59, 0, DateTimeZone.UTC));
        testSearchCase(DEFAULT_QUERY, datesForHourInterval,
            aggregation -> aggregation.setNumBuckets(8).field(DATE_FIELD).timeZone(DateTimeZone.forOffsetHours(-1)),
            histogram -> {
                final List<String> dateStrings = datesForHourInterval.stream()
                    .map(dateTime -> dateTime.withZone(DateTimeZone.forOffsetHours(-1)).toString()).collect(Collectors.toList());
                final List<? extends Histogram.Bucket> buckets = histogram.getBuckets();
                assertEquals(datesForHourInterval.size(), buckets.size());
                for (int i = 0; i < buckets.size(); i++) {
                    final Histogram.Bucket bucket = buckets.get(i);
                    assertEquals(dateStrings.get(i), bucket.getKeyAsString());
>>>>>>> acb65dd0
                    assertEquals(1, bucket.getDocCount());
                }
            }
        );
<<<<<<< HEAD
        testSearchAndReduceCase(new MatchAllDocsQuery(),
                Arrays.asList(
                        "2017-02-01T09:02:00.000Z",
                        "2017-02-01T09:35:00.000Z",
                        "2017-02-01T10:15:00.000Z",
                        "2017-02-01T13:06:00.000Z",
                        "2017-02-01T14:04:00.000Z",
                        "2017-02-01T14:05:00.000Z",
                        "2017-02-01T15:59:00.000Z",
                        "2017-02-01T16:06:00.000Z",
                        "2017-02-01T16:48:00.000Z",
                        "2017-02-01T16:59:00.000Z"
                ),
                aggregation -> aggregation.setNumBuckets(10).field(DATE_FIELD).timeZone(ZoneOffset.ofHours(-1)),
                histogram -> {
                    List<? extends Histogram.Bucket> buckets = histogram.getBuckets();
                    assertEquals(8, buckets.size());

                    Histogram.Bucket bucket = buckets.get(0);
                    assertEquals("2017-02-01T08:00:00.000-01:00", bucket.getKeyAsString());
                    assertEquals(2, bucket.getDocCount());

                    bucket = buckets.get(1);
                    assertEquals("2017-02-01T09:00:00.000-01:00", bucket.getKeyAsString());
                    assertEquals(1, bucket.getDocCount());

                    bucket = buckets.get(2);
                    assertEquals("2017-02-01T10:00:00.000-01:00", bucket.getKeyAsString());
                    assertEquals(0, bucket.getDocCount());

                    bucket = buckets.get(3);
                    assertEquals("2017-02-01T11:00:00.000-01:00", bucket.getKeyAsString());
                    assertEquals(0, bucket.getDocCount());

                    bucket = buckets.get(4);
                    assertEquals("2017-02-01T12:00:00.000-01:00", bucket.getKeyAsString());
                    assertEquals(1, bucket.getDocCount());

                    bucket = buckets.get(5);
                    assertEquals("2017-02-01T13:00:00.000-01:00", bucket.getKeyAsString());
                    assertEquals(2, bucket.getDocCount());

                    bucket = buckets.get(6);
                    assertEquals("2017-02-01T14:00:00.000-01:00", bucket.getKeyAsString());
                    assertEquals(1, bucket.getDocCount());

                    bucket = buckets.get(7);
                    assertEquals("2017-02-01T15:00:00.000-01:00", bucket.getKeyAsString());
                    assertEquals(3, bucket.getDocCount());
                }
        );
    }

    public void testAllSecondIntervals() throws IOException {
        DateFormatter formatter = DateFormatters.forPattern("yyyy-MM-dd'T'HH:mm:ss.SSSZ");
        List<String> dataset = new ArrayList<>();
        ZonedDateTime startDate = ZonedDateTime.of(2017, 1, 1, 0, 0, 0, 0, ZoneOffset.UTC);
        for (int i = 0; i < 600; i++) {
            ZonedDateTime date = startDate.plusSeconds(i);
            dataset.add(formatter.format(date));
=======
        testSearchAndReduceCase(DEFAULT_QUERY, datesForHourInterval,
            aggregation -> aggregation.setNumBuckets(10).field(DATE_FIELD).timeZone(DateTimeZone.forOffsetHours(-1)),
            histogram -> {
                final Map<String, Integer> expectedDocCount = new HashMap<>();
                expectedDocCount.put("2017-02-01T08:00:00.000-01:00", 2);
                expectedDocCount.put("2017-02-01T09:00:00.000-01:00", 1);
                expectedDocCount.put("2017-02-01T12:00:00.000-01:00", 1);
                expectedDocCount.put("2017-02-01T13:00:00.000-01:00", 2);
                expectedDocCount.put("2017-02-01T14:00:00.000-01:00", 1);
                expectedDocCount.put("2017-02-01T15:00:00.000-01:00", 3);
                final List<? extends Histogram.Bucket> buckets = histogram.getBuckets();
                assertEquals(8, buckets.size());
                buckets.forEach(bucket ->
                    assertEquals(expectedDocCount.getOrDefault(bucket.getKeyAsString(), 0).longValue(), bucket.getDocCount()));
            }
        );
    }

    public void testRandomSecondIntervals() throws IOException {
        final int length = 120;
        final List<DateTime> dataset = new ArrayList<>(length);
        final DateTime startDate = new DateTime(2017, 1, 1, 0, 0, 0, DateTimeZone.UTC);
        for (int i = 0; i < length; i++) {
            final DateTime date = startDate.plusSeconds(i);
            dataset.add(date);
>>>>>>> acb65dd0
        }
        final Map<Integer, Integer> bucketsToExpectedDocCountMap = new HashMap<>();
        bucketsToExpectedDocCountMap.put(120, 1);
        bucketsToExpectedDocCountMap.put(60, 5);
        bucketsToExpectedDocCountMap.put(20, 10);
        bucketsToExpectedDocCountMap.put(10, 30);
        bucketsToExpectedDocCountMap.put(3, 60);
        final Map.Entry<Integer, Integer> randomEntry = randomFrom(bucketsToExpectedDocCountMap.entrySet());
        testSearchAndReduceCase(DEFAULT_QUERY, dataset,
            aggregation -> aggregation.setNumBuckets(randomEntry.getKey()).field(DATE_FIELD),
            histogram -> {
                final List<? extends Histogram.Bucket> buckets = histogram.getBuckets();
                final int expectedDocCount = randomEntry.getValue();
                final int expectedSize = length / expectedDocCount;
                assertEquals(expectedSize, buckets.size());
                final int randomIndex = randomInt(expectedSize - 1);
                final Histogram.Bucket bucket = buckets.get(randomIndex);
                assertEquals(startDate.plusSeconds(randomIndex * expectedDocCount), bucket.getKey());
                assertEquals(expectedDocCount, bucket.getDocCount());
            });
    }

<<<<<<< HEAD
    public void testAllMinuteIntervals() throws IOException {
        DateFormatter formatter = DateFormatters.forPattern("yyyy-MM-dd'T'HH:mm:ss.SSSZ");
        List<String> dataset = new ArrayList<>();
        ZonedDateTime startDate = ZonedDateTime.of(2017, 1, 1, 0, 0, 0, 0, ZoneOffset.UTC);
        for (int i = 0; i < 600; i++) {
            ZonedDateTime date = startDate.plusMinutes(i);
            dataset.add(formatter.format(date));
=======
    public void testRandomMinuteIntervals() throws IOException {
        final int length = 120;
        final List<DateTime> dataset = new ArrayList<>(length);
        final DateTime startDate = new DateTime(2017, 1, 1, 0, 0, DateTimeZone.UTC);
        for (int i = 0; i < length; i++) {
            final DateTime date = startDate.plusMinutes(i);
            dataset.add(date);
>>>>>>> acb65dd0
        }
        final Map<Integer, Integer> bucketsToExpectedDocCountMap = new HashMap<>();
        bucketsToExpectedDocCountMap.put(120, 1);
        bucketsToExpectedDocCountMap.put(60, 5);
        bucketsToExpectedDocCountMap.put(20, 10);
        bucketsToExpectedDocCountMap.put(10, 30);
        bucketsToExpectedDocCountMap.put(3, 60);
        final Map.Entry<Integer, Integer> randomEntry = randomFrom(bucketsToExpectedDocCountMap.entrySet());
        testSearchAndReduceCase(DEFAULT_QUERY, dataset,
            aggregation -> aggregation.setNumBuckets(randomEntry.getKey()).field(DATE_FIELD),
            histogram -> {
                final List<? extends Histogram.Bucket> buckets = histogram.getBuckets();
                final int expectedDocCount = randomEntry.getValue();
                final int expectedSize = length / expectedDocCount;
                assertEquals(expectedSize, buckets.size());
                final int randomIndex = randomInt(expectedSize - 1);
                final Histogram.Bucket bucket = buckets.get(randomIndex);
                assertEquals(startDate.plusMinutes(randomIndex * expectedDocCount), bucket.getKey());
                assertEquals(expectedDocCount, bucket.getDocCount());
            });
    }

<<<<<<< HEAD
    public void testAllHourIntervals() throws IOException {
        DateFormatter formatter = DateFormatters.forPattern("yyyy-MM-dd'T'HH:mm:ss.SSSZ");
        List<String> dataset = new ArrayList<>();
        ZonedDateTime startDate = ZonedDateTime.of(2017, 1, 1, 0, 0, 0, 0, ZoneOffset.UTC);
        for (int i = 0; i < 600; i++) {
            ZonedDateTime date = startDate.plusHours(i);
            dataset.add(formatter.format(date));
=======
    public void testRandomHourIntervals() throws IOException {
        final int length = 72;
        final List<DateTime> dataset = new ArrayList<>(length);
        final DateTime startDate = new DateTime(2017, 1, 1, 0, 0, DateTimeZone.UTC);
        for (int i = 0; i < length; i++) {
            final DateTime date = startDate.plusHours(i);
            dataset.add(date);
>>>>>>> acb65dd0
        }
        final Map<Integer, Integer> bucketsToExpectedDocCountMap = new HashMap<>();
        bucketsToExpectedDocCountMap.put(72, 1);
        bucketsToExpectedDocCountMap.put(36, 3);
        bucketsToExpectedDocCountMap.put(12, 12);
        bucketsToExpectedDocCountMap.put(3, 24);
        final Map.Entry<Integer, Integer> randomEntry = randomFrom(bucketsToExpectedDocCountMap.entrySet());
        testSearchAndReduceCase(DEFAULT_QUERY, dataset,
            aggregation -> aggregation.setNumBuckets(randomEntry.getKey()).field(DATE_FIELD),
            histogram -> {
                final List<? extends Histogram.Bucket> buckets = histogram.getBuckets();
                final int expectedDocCount = randomEntry.getValue();
                final int expectedSize = length / expectedDocCount;
                assertEquals(expectedSize, buckets.size());
                final int randomIndex = randomInt(expectedSize - 1);
                final Histogram.Bucket bucket = buckets.get(randomIndex);
                assertEquals(startDate.plusHours(randomIndex * expectedDocCount), bucket.getKey());
                assertEquals(expectedDocCount, bucket.getDocCount());
            });
    }

<<<<<<< HEAD
    public void testAllDayIntervals() throws IOException {
        DateFormatter formatter = DateFormatters.forPattern("yyyy-MM-dd'T'HH:mm:ss.SSSZ");
        List<String> dataset = new ArrayList<>();
        ZonedDateTime startDate = ZonedDateTime.of(2017, 1, 1, 0, 0, 0, 0, ZoneOffset.UTC);
        for (int i = 0; i < 700; i++) {
            ZonedDateTime date = startDate.plusDays(i);
            dataset.add(formatter.format(date));
=======
    public void testRandomDayIntervals() throws IOException {
        final int length = 140;
        final List<DateTime> dataset = new ArrayList<>(length);
        final DateTime startDate = new DateTime(2017, 1, 1, 0, 0, DateTimeZone.UTC);
        for (int i = 0; i < length; i++) {
            final DateTime date = startDate.plusDays(i);
            dataset.add(date);
>>>>>>> acb65dd0
        }
        final int randomChoice = randomIntBetween(1, 3);
        if (randomChoice == 1) {
            testSearchAndReduceCase(DEFAULT_QUERY, dataset,
                aggregation -> aggregation.setNumBuckets(length).field(DATE_FIELD),
                histogram -> {
                    final List<? extends Histogram.Bucket> buckets = histogram.getBuckets();
                    assertEquals(length, buckets.size());
                    final int randomIndex = randomInt(length - 1);
                    final Histogram.Bucket bucket = buckets.get(randomIndex);
                    assertEquals(startDate.plusDays(randomIndex), bucket.getKey());
                    assertEquals(1, bucket.getDocCount());
                });
        } else if (randomChoice == 2) {
            testSearchAndReduceCase(DEFAULT_QUERY, dataset,
                aggregation -> aggregation.setNumBuckets(60).field(DATE_FIELD),
                histogram -> {
                    final List<? extends Histogram.Bucket> buckets = histogram.getBuckets();
                    final int expectedDocCount = 7;
                    assertEquals(20, buckets.size());
                    final int randomIndex = randomInt(19);
                    final Histogram.Bucket bucket = buckets.get(randomIndex);
                    assertEquals(startDate.plusDays(randomIndex * expectedDocCount), bucket.getKey());
                    assertEquals(expectedDocCount, bucket.getDocCount());
                });
        } else if (randomChoice == 3) {
            testSearchAndReduceCase(DEFAULT_QUERY, dataset,
                aggregation -> aggregation.setNumBuckets(6).field(DATE_FIELD),
                histogram -> {
                    final List<? extends Histogram.Bucket> buckets = histogram.getBuckets();
                    assertEquals(5, buckets.size());
                    final int randomIndex = randomInt(2);
                    final Histogram.Bucket bucket = buckets.get(randomIndex);
                    assertEquals(startDate.plusMonths(randomIndex), bucket.getKey());
                    assertEquals(startDate.plusMonths(randomIndex).dayOfMonth().getMaximumValue(), bucket.getDocCount());
                });
<<<<<<< HEAD
    }

    public void testAllMonthIntervals() throws IOException {
        DateFormatter formatter = DateFormatters.forPattern("yyyy-MM-dd'T'HH:mm:ss.SSSZ");
        List<String> dataset = new ArrayList<>();
        ZonedDateTime startDate = ZonedDateTime.of(2017, 1, 1, 0, 0, 0, 0, ZoneOffset.UTC);
        for (int i = 0; i < 600; i++) {
            ZonedDateTime date = startDate.plusMonths(i);
            dataset.add(formatter.format(date));
=======
>>>>>>> acb65dd0
        }
    }

<<<<<<< HEAD
    public void testAllYearIntervals() throws IOException {
        DateFormatter formatter = DateFormatters.forPattern("yyyy-MM-dd'T'HH:mm:ss.SSSZ");
        List<String> dataset = new ArrayList<>();
        ZonedDateTime startDate = ZonedDateTime.of(2017, 1, 1, 0, 0, 0, 0, ZoneOffset.UTC);
        for (int i = 0; i < 600; i++) {
            ZonedDateTime date = startDate.plusYears(i);
            dataset.add(formatter.format(date));
=======
    public void testRandomMonthIntervals() throws IOException {
        final int length = 60;
        final List<DateTime> dataset = new ArrayList<>(length);
        final DateTime startDate = new DateTime(2017, 1, 1, 0, 0, DateTimeZone.UTC);
        for (int i = 0; i < length; i++) {
            final DateTime date = startDate.plusMonths(i);
            dataset.add(date);
>>>>>>> acb65dd0
        }
        final Map<Integer, Integer> bucketsToExpectedDocCountMap = new HashMap<>();
        bucketsToExpectedDocCountMap.put(60, 1);
        bucketsToExpectedDocCountMap.put(30, 3);
        bucketsToExpectedDocCountMap.put(6, 12);
        final Map.Entry<Integer, Integer> randomEntry = randomFrom(bucketsToExpectedDocCountMap.entrySet());
        testSearchAndReduceCase(DEFAULT_QUERY, dataset,
            aggregation -> aggregation.setNumBuckets(randomEntry.getKey()).field(DATE_FIELD),
            histogram -> {
                final List<? extends Histogram.Bucket> buckets = histogram.getBuckets();
                final int expectedDocCount = randomEntry.getValue();
                final int expectedSize = length / expectedDocCount;
                assertEquals(expectedSize, buckets.size());
                final int randomIndex = randomInt(expectedSize - 1);
                final Histogram.Bucket bucket = buckets.get(randomIndex);
                assertEquals(startDate.plusMonths(randomIndex * expectedDocCount), bucket.getKey());
                assertEquals(expectedDocCount, bucket.getDocCount());
            });
    }

    public void testRandomYearIntervals() throws IOException {
        final int length = 300;
        final List<DateTime> dataset = new ArrayList<>(length);
        final DateTime startDate = new DateTime(2017, 1, 1, 0, 0, DateTimeZone.UTC);
        for (int i = 0; i < length; i++) {
            final DateTime date = startDate.plusYears(i);
            dataset.add(date);
        }
        final Map<Integer, Integer> bucketsToExpectedDocCountMap = new HashMap<>();
        bucketsToExpectedDocCountMap.put(300, 1);
        bucketsToExpectedDocCountMap.put(150, 5);
        bucketsToExpectedDocCountMap.put(50, 10);
        bucketsToExpectedDocCountMap.put(25, 20);
        bucketsToExpectedDocCountMap.put(10, 50);
        bucketsToExpectedDocCountMap.put(5, 100);
        final Map.Entry<Integer, Integer> randomEntry = randomFrom(bucketsToExpectedDocCountMap.entrySet());
        testSearchAndReduceCase(DEFAULT_QUERY, dataset,
            aggregation -> aggregation.setNumBuckets(randomEntry.getKey()).field(DATE_FIELD),
            histogram -> {
                final List<? extends Histogram.Bucket> buckets = histogram.getBuckets();
                final int expectedDocCount = randomEntry.getValue();
                final int expectedSize = length / expectedDocCount;
                assertEquals(expectedSize, buckets.size());
                final int randomIndex = randomInt(expectedSize - 1);
                final Histogram.Bucket bucket = buckets.get(randomIndex);
                assertEquals(startDate.plusYears(randomIndex * expectedDocCount), bucket.getKey());
                assertEquals(expectedDocCount, bucket.getDocCount());
            });
    }

    public void testIntervalMinute() throws IOException {
        final List<DateTime> datesForMinuteInterval = Arrays.asList(
            new DateTime(2017, 2, 1, 9, 2, 35, DateTimeZone.UTC),
            new DateTime(2017, 2, 1, 9, 2, 59, DateTimeZone.UTC),
            new DateTime(2017, 2, 1, 9, 15, 37, DateTimeZone.UTC),
            new DateTime(2017, 2, 1, 9, 16, 4, DateTimeZone.UTC),
            new DateTime(2017, 2, 1, 9, 16, 42, DateTimeZone.UTC));

        testSearchCase(DEFAULT_QUERY, datesForMinuteInterval,
            aggregation -> aggregation.setNumBuckets(4).field(DATE_FIELD),
            histogram -> {
                final List<? extends Histogram.Bucket> buckets = histogram.getBuckets();
                assertEquals(datesForMinuteInterval.size(), buckets.size());
                for (int i = 0; i < buckets.size(); i++) {
                    final Histogram.Bucket bucket = buckets.get(i);
                    assertEquals(datesForMinuteInterval.get(i), bucket.getKey());
                    assertEquals(1, bucket.getDocCount());
                }
            }
        );
        testSearchAndReduceCase(DEFAULT_QUERY, datesForMinuteInterval,
            aggregation -> aggregation.setNumBuckets(15).field(DATE_FIELD),
            histogram -> {
                final Map<DateTime, Integer> expectedDocCount = new HashMap<>();
                expectedDocCount.put(datesForMinuteInterval.get(0).withSecondOfMinute(0), 2);
                expectedDocCount.put(datesForMinuteInterval.get(2).withSecondOfMinute(0), 1);
                expectedDocCount.put(datesForMinuteInterval.get(3).withSecondOfMinute(0), 2);
                final List<? extends Histogram.Bucket> buckets = histogram.getBuckets();
                assertEquals(15, buckets.size());
                buckets.forEach(bucket ->
                    assertEquals(expectedDocCount.getOrDefault(bucket.getKey(), 0).longValue(), bucket.getDocCount()));
            }
        );
    }

    public void testIntervalSecond() throws IOException {
        final List<DateTime> datesForSecondInterval = Arrays.asList(
            new DateTime(2017, 2, 1, 0, 0, 5, 15, DateTimeZone.UTC),
            new DateTime(2017, 2, 1, 0, 0, 7, 299, DateTimeZone.UTC),
            new DateTime(2017, 2, 1, 0, 0, 7, 74, DateTimeZone.UTC),
            new DateTime(2017, 2, 1, 0, 0, 11, 688, DateTimeZone.UTC),
            new DateTime(2017, 2, 1, 0, 0, 11, 210, DateTimeZone.UTC),
            new DateTime(2017, 2, 1, 0, 0, 11, 380, DateTimeZone.UTC));
        final DateTime startDate = datesForSecondInterval.get(0).withMillisOfSecond(0);
        final Map<DateTime, Integer> expectedDocCount = new HashMap<>();
        expectedDocCount.put(startDate, 1);
        expectedDocCount.put(startDate.plusSeconds(2), 2);
        expectedDocCount.put(startDate.plusSeconds(6), 3);

        testSearchCase(DEFAULT_QUERY, datesForSecondInterval,
            aggregation -> aggregation.setNumBuckets(7).field(DATE_FIELD), histogram -> {
                final List<? extends Histogram.Bucket> buckets = histogram.getBuckets();
                assertEquals(expectedDocCount.size(), buckets.size());
                buckets.forEach(bucket ->
                    assertEquals(expectedDocCount.getOrDefault(bucket.getKey(), 0).longValue(), bucket.getDocCount()));
            });
        testSearchAndReduceCase(DEFAULT_QUERY, datesForSecondInterval,
            aggregation -> aggregation.setNumBuckets(7).field(DATE_FIELD),
            histogram -> {
                final List<? extends Histogram.Bucket> buckets = histogram.getBuckets();
                assertEquals(7, buckets.size());
                buckets.forEach(bucket ->
                    assertEquals(expectedDocCount.getOrDefault(bucket.getKey(), 0).longValue(), bucket.getDocCount()));
            }
        );
    }

    private void testSearchCase(final Query query, final List<DateTime> dataset,
                                final Consumer<AutoDateHistogramAggregationBuilder> configure,
                                final Consumer<Histogram> verify) throws IOException {
        executeTestCase(false, query, dataset, configure, verify);
    }

    private void testSearchAndReduceCase(final Query query, final List<DateTime> dataset,
                                         final Consumer<AutoDateHistogramAggregationBuilder> configure,
                                         final Consumer<Histogram> verify) throws IOException {
        executeTestCase(true, query, dataset, configure, verify);
    }

    private void testBothCases(final Query query, final List<DateTime> dataset,
                               final Consumer<AutoDateHistogramAggregationBuilder> configure,
                               final Consumer<Histogram> verify) throws IOException {
        executeTestCase(false, query, dataset, configure, verify);
        executeTestCase(true, query, dataset, configure, verify);
    }

    @Override
    protected IndexSettings createIndexSettings() {
        final Settings nodeSettings = Settings.builder()
            .put("search.max_buckets", 25000).build();
        return new IndexSettings(
            IndexMetaData.builder("_index").settings(Settings.builder().put(IndexMetaData.SETTING_VERSION_CREATED, Version.CURRENT))
                .numberOfShards(1)
                .numberOfReplicas(0)
                .creationDate(System.currentTimeMillis())
                .build(),
            nodeSettings
        );
    }

    private void executeTestCase(final boolean reduced, final Query query, final List<DateTime> dataset,
                                 final Consumer<AutoDateHistogramAggregationBuilder> configure,
                                 final Consumer<Histogram> verify) throws IOException {
        try (Directory directory = newDirectory()) {
            try (RandomIndexWriter indexWriter = new RandomIndexWriter(random(), directory)) {
                final Document document = new Document();
                for (final DateTime date : dataset) {
                    if (frequently()) {
                        indexWriter.commit();
                    }

                    final long instant = date.getMillis();
                    document.add(new SortedNumericDocValuesField(DATE_FIELD, instant));
                    document.add(new LongPoint(INSTANT_FIELD, instant));
                    indexWriter.addDocument(document);
                    document.clear();
                }
            }

            try (IndexReader indexReader = DirectoryReader.open(directory)) {
                final IndexSearcher indexSearcher = newSearcher(indexReader, true, true);

                final AutoDateHistogramAggregationBuilder aggregationBuilder = new AutoDateHistogramAggregationBuilder("_name");
                if (configure != null) {
                    configure.accept(aggregationBuilder);
                }

                final DateFieldMapper.Builder builder = new DateFieldMapper.Builder("_name");
                final DateFieldMapper.DateFieldType fieldType = builder.fieldType();
                fieldType.setHasDocValues(true);
                fieldType.setName(aggregationBuilder.field());

                final InternalAutoDateHistogram histogram;
                if (reduced) {
                    histogram = searchAndReduce(indexSearcher, query, aggregationBuilder, fieldType);
                } else {
                    histogram = search(indexSearcher, query, aggregationBuilder, fieldType);
                }
                verify.accept(histogram);
            }
        }
    }
<<<<<<< HEAD

    private static long asLong(String dateTime) {
        return DateFormatters.toZonedDateTime(DateFieldMapper.DEFAULT_DATE_TIME_FORMATTER.parse(dateTime)).toInstant().toEpochMilli();
    }
=======
>>>>>>> acb65dd0
}<|MERGE_RESOLUTION|>--- conflicted
+++ resolved
@@ -33,7 +33,6 @@
 import org.elasticsearch.Version;
 import org.elasticsearch.cluster.metadata.IndexMetaData;
 import org.elasticsearch.common.settings.Settings;
-import org.elasticsearch.common.time.DateFormatter;
 import org.elasticsearch.common.time.DateFormatters;
 import org.elasticsearch.index.IndexSettings;
 import org.elasticsearch.index.mapper.DateFieldMapper;
@@ -42,14 +41,11 @@
 import org.elasticsearch.search.aggregations.MultiBucketConsumerService;
 import org.elasticsearch.search.aggregations.metrics.Stats;
 import org.hamcrest.Matchers;
-<<<<<<< HEAD
-=======
-import org.joda.time.DateTime;
-import org.joda.time.DateTimeZone;
 import org.junit.Assert;
->>>>>>> acb65dd0
 
 import java.io.IOException;
+import java.time.LocalDate;
+import java.time.YearMonth;
 import java.time.ZoneOffset;
 import java.time.ZonedDateTime;
 import java.util.ArrayList;
@@ -65,17 +61,17 @@
     private static final String DATE_FIELD = "date";
     private static final String INSTANT_FIELD = "instant";
 
-    private static final List<DateTime> DATES_WITH_TIME = Arrays.asList(
-        new DateTime(2010, 3, 12, 1, 7, 45, DateTimeZone.UTC),
-        new DateTime(2010, 4, 27, 3, 43, 34, DateTimeZone.UTC),
-        new DateTime(2012, 5, 18, 4, 11, 0, DateTimeZone.UTC),
-        new DateTime(2013, 5, 29, 5, 11, 31, DateTimeZone.UTC),
-        new DateTime(2013, 10, 31, 8, 24, 5, DateTimeZone.UTC),
-        new DateTime(2015, 2, 13, 13, 9, 32, DateTimeZone.UTC),
-        new DateTime(2015, 6, 24, 13, 47, 43, DateTimeZone.UTC),
-        new DateTime(2015, 11, 13, 16, 14, 34, DateTimeZone.UTC),
-        new DateTime(2016, 3, 4, 17, 9, 50, DateTimeZone.UTC),
-        new DateTime(2017, 12, 12, 22, 55, 46, DateTimeZone.UTC));
+    private static final List<ZonedDateTime> DATES_WITH_TIME = Arrays.asList(
+        ZonedDateTime.of(2010, 3, 12, 1, 7, 45, 0, ZoneOffset.UTC),
+        ZonedDateTime.of(2010, 4, 27, 3, 43, 34, 0, ZoneOffset.UTC),
+        ZonedDateTime.of(2012, 5, 18, 4, 11, 0, 0, ZoneOffset.UTC),
+        ZonedDateTime.of(2013, 5, 29, 5, 11, 31, 0, ZoneOffset.UTC),
+        ZonedDateTime.of(2013, 10, 31, 8, 24, 5, 0, ZoneOffset.UTC),
+        ZonedDateTime.of(2015, 2, 13, 13, 9, 32, 0, ZoneOffset.UTC),
+        ZonedDateTime.of(2015, 6, 24, 13, 47, 43, 0, ZoneOffset.UTC),
+        ZonedDateTime.of(2015, 11, 13, 16, 14, 34, 0, ZoneOffset.UTC),
+        ZonedDateTime.of(2016, 3, 4, 17, 9, 50, 0, ZoneOffset.UTC),
+        ZonedDateTime.of(2017, 12, 12, 22, 55, 46, 0, ZoneOffset.UTC));
 
     private static final Query DEFAULT_QUERY = new MatchAllDocsQuery();
 
@@ -172,7 +168,7 @@
     }
 
     public void testNoDocs() throws IOException {
-        final List<DateTime> dates = Collections.emptyList();
+        final List<ZonedDateTime> dates = Collections.emptyList();
         final Consumer<AutoDateHistogramAggregationBuilder> aggregation = agg -> agg.setNumBuckets(10).field(DATE_FIELD);
 
         testSearchCase(DEFAULT_QUERY, dates, aggregation,
@@ -191,8 +187,10 @@
     }
 
     public void testIntervalYear() throws IOException {
-        final long start = new DateTime(DateTimeZone.UTC).withDate(2015, 1, 1).getMillis();
-        final long end = new DateTime(DateTimeZone.UTC).withDate(2017, 12, 31).getMillis();
+
+
+        final long start = LocalDate.of(2015, 1, 1).atStartOfDay(ZoneOffset.UTC).toInstant().toEpochMilli();
+        final long end = LocalDate.of(2017, 12, 31).atStartOfDay(ZoneOffset.UTC).toInstant().toEpochMilli();
         final Query rangeQuery = LongPoint.newRangeQuery(INSTANT_FIELD, start, end);
         testSearchCase(rangeQuery, DATES_WITH_TIME,
             aggregation -> aggregation.setNumBuckets(4).field(DATE_FIELD),
@@ -209,8 +207,8 @@
         testSearchAndReduceCase(rangeQuery, DATES_WITH_TIME,
             aggregation -> aggregation.setNumBuckets(4).field(DATE_FIELD),
             histogram -> {
-                final DateTime startDate = new DateTime(2015, 1, 1, 0, 0, DateTimeZone.UTC);
-                final Map<DateTime, Integer> expectedDocCount = new HashMap<>();
+                final ZonedDateTime startDate = ZonedDateTime.of(2015, 1, 1, 0, 0, 0, 0, ZoneOffset.UTC);
+                final Map<ZonedDateTime, Integer> expectedDocCount = new HashMap<>();
                 expectedDocCount.put(startDate, 3);
                 expectedDocCount.put(startDate.plusYears(1), 1);
                 expectedDocCount.put(startDate.plusYears(2), 1);
@@ -223,13 +221,13 @@
     }
 
     public void testIntervalMonth() throws IOException {
-        final List<DateTime> datesForMonthInterval = Arrays.asList(
-            new DateTime(2017, 1, 1, 0, 0, 0, DateTimeZone.UTC),
-            new DateTime(2017, 2, 2, 0, 0, 0, DateTimeZone.UTC),
-            new DateTime(2017, 2, 3, 0, 0, 0, DateTimeZone.UTC),
-            new DateTime(2017, 3, 4, 0, 0, 0, DateTimeZone.UTC),
-            new DateTime(2017, 3, 5, 0, 0, 0, DateTimeZone.UTC),
-            new DateTime(2017, 3, 6, 0, 0, 0, DateTimeZone.UTC));
+        final List<ZonedDateTime> datesForMonthInterval = Arrays.asList(
+            ZonedDateTime.of(2017, 1, 1, 0, 0, 0, 0, ZoneOffset.UTC),
+            ZonedDateTime.of(2017, 2, 2, 0, 0, 0, 0, ZoneOffset.UTC),
+            ZonedDateTime.of(2017, 2, 3, 0, 0, 0, 0, ZoneOffset.UTC),
+            ZonedDateTime.of(2017, 3, 4, 0, 0, 0, 0, ZoneOffset.UTC),
+            ZonedDateTime.of(2017, 3, 5, 0, 0, 0, 0, ZoneOffset.UTC),
+            ZonedDateTime.of(2017, 3, 6, 0, 0, 0, 0, ZoneOffset.UTC));
         testSearchCase(DEFAULT_QUERY, datesForMonthInterval,
             aggregation -> aggregation.setNumBuckets(4).field(DATE_FIELD), histogram -> {
                 final List<? extends Histogram.Bucket> buckets = histogram.getBuckets();
@@ -243,7 +241,7 @@
         testSearchAndReduceCase(DEFAULT_QUERY, datesForMonthInterval,
             aggregation -> aggregation.setNumBuckets(4).field(DATE_FIELD),
             histogram -> {
-                final Map<DateTime, Integer> expectedDocCount = new HashMap<>();
+                final Map<ZonedDateTime, Integer> expectedDocCount = new HashMap<>();
                 expectedDocCount.put(datesForMonthInterval.get(0).withDayOfMonth(1), 1);
                 expectedDocCount.put(datesForMonthInterval.get(1).withDayOfMonth(1), 2);
                 expectedDocCount.put(datesForMonthInterval.get(3).withDayOfMonth(1), 3);
@@ -266,15 +264,15 @@
     }
 
     public void testIntervalDay() throws IOException {
-        final List<DateTime> datesForDayInterval = Arrays.asList(
-            new DateTime(2017, 2, 1, 0, 0, 0, DateTimeZone.UTC),
-            new DateTime(2017, 2, 2, 0, 0, 0, DateTimeZone.UTC),
-            new DateTime(2017, 2, 2, 0, 0, 0, DateTimeZone.UTC),
-            new DateTime(2017, 2, 3, 0, 0, 0, DateTimeZone.UTC),
-            new DateTime(2017, 2, 3, 0, 0, 0, DateTimeZone.UTC),
-            new DateTime(2017, 2, 3, 0, 0, 0, DateTimeZone.UTC),
-            new DateTime(2017, 2, 5, 0, 0, 0, DateTimeZone.UTC));
-        final Map<DateTime, Integer> expectedDocCount = new HashMap<>();
+        final List<ZonedDateTime> datesForDayInterval = Arrays.asList(
+            ZonedDateTime.of(2017, 2, 1, 0, 0, 0, 0, ZoneOffset.UTC),
+            ZonedDateTime.of(2017, 2, 2, 0, 0, 0, 0, ZoneOffset.UTC),
+            ZonedDateTime.of(2017, 2, 2, 0, 0, 0, 0, ZoneOffset.UTC),
+            ZonedDateTime.of(2017, 2, 3, 0, 0, 0, 0, ZoneOffset.UTC),
+            ZonedDateTime.of(2017, 2, 3, 0, 0, 0, 0, ZoneOffset.UTC),
+            ZonedDateTime.of(2017, 2, 3, 0, 0, 0, 0, ZoneOffset.UTC),
+            ZonedDateTime.of(2017, 2, 5, 0, 0, 0, 0, ZoneOffset.UTC));
+        final Map<ZonedDateTime, Integer> expectedDocCount = new HashMap<>();
         expectedDocCount.put(datesForDayInterval.get(0), 1);
         expectedDocCount.put(datesForDayInterval.get(1), 2);
         expectedDocCount.put(datesForDayInterval.get(3), 3);
@@ -299,66 +297,16 @@
     }
 
     public void testIntervalDayWithTZ() throws IOException {
-<<<<<<< HEAD
-        testSearchCase(new MatchAllDocsQuery(),
-                Arrays.asList("2017-02-01", "2017-02-02", "2017-02-02", "2017-02-03", "2017-02-03", "2017-02-03", "2017-02-05"),
-                aggregation -> aggregation.setNumBuckets(5).field(DATE_FIELD).timeZone(ZoneOffset.ofHours(-1)), histogram -> {
-                    List<? extends Histogram.Bucket> buckets = histogram.getBuckets();
-                    assertEquals(4, buckets.size());
-
-                    Histogram.Bucket bucket = buckets.get(0);
-                    assertEquals("2017-01-31T23:00:00.000-01:00", bucket.getKeyAsString());
-                    assertEquals(1, bucket.getDocCount());
-
-                    bucket = buckets.get(1);
-                    assertEquals("2017-02-01T23:00:00.000-01:00", bucket.getKeyAsString());
-                    assertEquals(2, bucket.getDocCount());
-
-                    bucket = buckets.get(2);
-                    assertEquals("2017-02-02T23:00:00.000-01:00", bucket.getKeyAsString());
-                    assertEquals(3, bucket.getDocCount());
-
-                    bucket = buckets.get(3);
-                    assertEquals("2017-02-04T23:00:00.000-01:00", bucket.getKeyAsString());
-                    assertEquals(1, bucket.getDocCount());
-                });
-        testSearchAndReduceCase(new MatchAllDocsQuery(),
-                Arrays.asList("2017-02-01", "2017-02-02", "2017-02-02", "2017-02-03", "2017-02-03", "2017-02-03", "2017-02-05"),
-                aggregation -> aggregation.setNumBuckets(5).field(DATE_FIELD).timeZone(ZoneOffset.ofHours(-1)), histogram -> {
-                    List<? extends Histogram.Bucket> buckets = histogram.getBuckets();
-                    assertEquals(5, buckets.size());
-
-                    Histogram.Bucket bucket = buckets.get(0);
-                    assertEquals("2017-01-31T00:00:00.000-01:00", bucket.getKeyAsString());
-                    assertEquals(1, bucket.getDocCount());
-
-                    bucket = buckets.get(1);
-                    assertEquals("2017-02-01T00:00:00.000-01:00", bucket.getKeyAsString());
-                    assertEquals(2, bucket.getDocCount());
-
-                    bucket = buckets.get(2);
-                    assertEquals("2017-02-02T00:00:00.000-01:00", bucket.getKeyAsString());
-                    assertEquals(3, bucket.getDocCount());
-
-                    bucket = buckets.get(3);
-                    assertEquals("2017-02-03T00:00:00.000-01:00", bucket.getKeyAsString());
-                    assertEquals(0, bucket.getDocCount());
-
-                    bucket = buckets.get(4);
-                    assertEquals("2017-02-04T00:00:00.000-01:00", bucket.getKeyAsString());
-                    assertEquals(1, bucket.getDocCount());
-                });
-=======
-        final List<DateTime> datesForDayInterval = Arrays.asList(
-            new DateTime(2017, 2, 1, 0, 0, 0, DateTimeZone.UTC),
-            new DateTime(2017, 2, 2, 0, 0, 0, DateTimeZone.UTC),
-            new DateTime(2017, 2, 2, 0, 0, 0, DateTimeZone.UTC),
-            new DateTime(2017, 2, 3, 0, 0, 0, DateTimeZone.UTC),
-            new DateTime(2017, 2, 3, 0, 0, 0, DateTimeZone.UTC),
-            new DateTime(2017, 2, 3, 0, 0, 0, DateTimeZone.UTC),
-            new DateTime(2017, 2, 5, 0, 0, 0, DateTimeZone.UTC));
+        final List<ZonedDateTime> datesForDayInterval = Arrays.asList(
+            ZonedDateTime.of(2017, 2, 1, 0, 0, 0, 0, ZoneOffset.UTC),
+            ZonedDateTime.of(2017, 2, 2, 0, 0, 0, 0, ZoneOffset.UTC),
+            ZonedDateTime.of(2017, 2, 2, 0, 0, 0, 0, ZoneOffset.UTC),
+            ZonedDateTime.of(2017, 2, 3, 0, 0, 0, 0, ZoneOffset.UTC),
+            ZonedDateTime.of(2017, 2, 3, 0, 0, 0, 0, ZoneOffset.UTC),
+            ZonedDateTime.of(2017, 2, 3, 0, 0, 0, 0, ZoneOffset.UTC),
+            ZonedDateTime.of(2017, 2, 5, 0, 0, 0, 0, ZoneOffset.UTC));
         testSearchCase(DEFAULT_QUERY, datesForDayInterval,
-            aggregation -> aggregation.setNumBuckets(5).field(DATE_FIELD).timeZone(DateTimeZone.forOffsetHours(-1)), histogram -> {
+            aggregation -> aggregation.setNumBuckets(5).field(DATE_FIELD).timeZone(ZoneOffset.ofHours(-1)), histogram -> {
                 final Map<String, Integer> expectedDocCount = new HashMap<>();
                 expectedDocCount.put("2017-01-31T23:00:00.000-01:00", 1);
                 expectedDocCount.put("2017-02-01T23:00:00.000-01:00", 2);
@@ -370,7 +318,7 @@
                     assertEquals(expectedDocCount.getOrDefault(bucket.getKeyAsString(), 0).longValue(), bucket.getDocCount()));
             });
         testSearchAndReduceCase(DEFAULT_QUERY, datesForDayInterval,
-            aggregation -> aggregation.setNumBuckets(5).field(DATE_FIELD).timeZone(DateTimeZone.forOffsetHours(-1)), histogram -> {
+            aggregation -> aggregation.setNumBuckets(5).field(DATE_FIELD).timeZone(ZoneOffset.ofHours(-1)), histogram -> {
                 final Map<String, Integer> expectedDocCount = new HashMap<>();
                 expectedDocCount.put("2017-01-31T00:00:00.000-01:00", 1);
                 expectedDocCount.put("2017-02-01T00:00:00.000-01:00", 2);
@@ -381,21 +329,20 @@
                 buckets.forEach(bucket ->
                     assertEquals(expectedDocCount.getOrDefault(bucket.getKeyAsString(), 0).longValue(), bucket.getDocCount()));
             });
->>>>>>> acb65dd0
     }
 
     public void testIntervalHour() throws IOException {
-        final List<DateTime> datesForHourInterval = Arrays.asList(
-            new DateTime(2017, 2, 1, 9, 2, 0, DateTimeZone.UTC),
-            new DateTime(2017, 2, 1, 9, 35, 0, DateTimeZone.UTC),
-            new DateTime(2017, 2, 1, 10, 15, 0, DateTimeZone.UTC),
-            new DateTime(2017, 2, 1, 13, 6, 0, DateTimeZone.UTC),
-            new DateTime(2017, 2, 1, 14, 4, 0, DateTimeZone.UTC),
-            new DateTime(2017, 2, 1, 14, 5, 0, DateTimeZone.UTC),
-            new DateTime(2017, 2, 1, 15, 59, 0, DateTimeZone.UTC),
-            new DateTime(2017, 2, 1, 16, 6, 0, DateTimeZone.UTC),
-            new DateTime(2017, 2, 1, 16, 48, 0, DateTimeZone.UTC),
-            new DateTime(2017, 2, 1, 16, 59, 0, DateTimeZone.UTC));
+        final List<ZonedDateTime> datesForHourInterval = Arrays.asList(
+            ZonedDateTime.of(2017, 2, 1, 9, 2, 0, 0, ZoneOffset.UTC),
+            ZonedDateTime.of(2017, 2, 1, 9, 35, 0, 0, ZoneOffset.UTC),
+            ZonedDateTime.of(2017, 2, 1, 10, 15, 0, 0, ZoneOffset.UTC),
+            ZonedDateTime.of(2017, 2, 1, 13, 6, 0, 0, ZoneOffset.UTC),
+            ZonedDateTime.of(2017, 2, 1, 14, 4, 0, 0, ZoneOffset.UTC),
+            ZonedDateTime.of(2017, 2, 1, 14, 5, 0, 0, ZoneOffset.UTC),
+            ZonedDateTime.of(2017, 2, 1, 15, 59, 0, 0, ZoneOffset.UTC),
+            ZonedDateTime.of(2017, 2, 1, 16, 6, 0, 0, ZoneOffset.UTC),
+            ZonedDateTime.of(2017, 2, 1, 16, 48, 0, 0, ZoneOffset.UTC),
+            ZonedDateTime.of(2017, 2, 1, 16, 59, 0, 0, ZoneOffset.UTC));
         testSearchCase(DEFAULT_QUERY, datesForHourInterval,
             aggregation -> aggregation.setNumBuckets(8).field(DATE_FIELD),
             histogram -> {
@@ -411,13 +358,13 @@
         testSearchAndReduceCase(DEFAULT_QUERY, datesForHourInterval,
             aggregation -> aggregation.setNumBuckets(10).field(DATE_FIELD),
             histogram -> {
-                final Map<DateTime, Integer> expectedDocCount = new HashMap<>();
-                expectedDocCount.put(datesForHourInterval.get(0).withMinuteOfHour(0), 2);
-                expectedDocCount.put(datesForHourInterval.get(2).withMinuteOfHour(0), 1);
-                expectedDocCount.put(datesForHourInterval.get(3).withMinuteOfHour(0), 1);
-                expectedDocCount.put(datesForHourInterval.get(4).withMinuteOfHour(0), 2);
-                expectedDocCount.put(datesForHourInterval.get(6).withMinuteOfHour(0), 1);
-                expectedDocCount.put(datesForHourInterval.get(7).withMinuteOfHour(0), 3);
+                final Map<ZonedDateTime, Integer> expectedDocCount = new HashMap<>();
+                expectedDocCount.put(datesForHourInterval.get(0).withMinute(0), 2);
+                expectedDocCount.put(datesForHourInterval.get(2).withMinute(0), 1);
+                expectedDocCount.put(datesForHourInterval.get(3).withMinute(0), 1);
+                expectedDocCount.put(datesForHourInterval.get(4).withMinute(0), 2);
+                expectedDocCount.put(datesForHourInterval.get(6).withMinute(0), 1);
+                expectedDocCount.put(datesForHourInterval.get(7).withMinute(0), 3);
                 final List<? extends Histogram.Bucket> buckets = histogram.getBuckets();
                 assertEquals(8, buckets.size());
                 buckets.forEach(bucket ->
@@ -427,10 +374,10 @@
         testSearchAndReduceCase(DEFAULT_QUERY, datesForHourInterval,
             aggregation -> aggregation.setNumBuckets(6).field(DATE_FIELD),
             histogram -> {
-                final Map<DateTime, Integer> expectedDocCount = new HashMap<>();
-                expectedDocCount.put(datesForHourInterval.get(0).withMinuteOfHour(0), 3);
-                expectedDocCount.put(datesForHourInterval.get(0).plusHours(3).withMinuteOfHour(0), 3);
-                expectedDocCount.put(datesForHourInterval.get(0).plusHours(6).withMinuteOfHour(0), 4);
+                final Map<ZonedDateTime, Integer> expectedDocCount = new HashMap<>();
+                expectedDocCount.put(datesForHourInterval.get(0).withMinute(0), 3);
+                expectedDocCount.put(datesForHourInterval.get(0).plusHours(3).withMinute(0), 3);
+                expectedDocCount.put(datesForHourInterval.get(0).plusHours(6).withMinute(0), 4);
                 final List<? extends Histogram.Bucket> buckets = histogram.getBuckets();
                 assertEquals(expectedDocCount.size(), buckets.size());
                 buckets.forEach(bucket ->
@@ -440,154 +387,34 @@
     }
 
     public void testIntervalHourWithTZ() throws IOException {
-<<<<<<< HEAD
-        testSearchCase(new MatchAllDocsQuery(),
-                Arrays.asList(
-                        "2017-02-01T09:02:00.000Z",
-                        "2017-02-01T09:35:00.000Z",
-                        "2017-02-01T10:15:00.000Z",
-                        "2017-02-01T13:06:00.000Z",
-                        "2017-02-01T14:04:00.000Z",
-                        "2017-02-01T14:05:00.000Z",
-                        "2017-02-01T15:59:00.000Z",
-                        "2017-02-01T16:06:00.000Z",
-                        "2017-02-01T16:48:00.000Z",
-                        "2017-02-01T16:59:00.000Z"
-                ),
-                aggregation -> aggregation.setNumBuckets(8).field(DATE_FIELD).timeZone(ZoneOffset.ofHours(-1)),
-                histogram -> {
-                    List<? extends Histogram.Bucket> buckets = histogram.getBuckets();
-                    assertEquals(10, buckets.size());
-
-                    Histogram.Bucket bucket = buckets.get(0);
-                    assertEquals("2017-02-01T08:02:00.000-01:00", bucket.getKeyAsString());
-                    assertEquals(1, bucket.getDocCount());
-
-                    bucket = buckets.get(1);
-                    assertEquals("2017-02-01T08:35:00.000-01:00", bucket.getKeyAsString());
-                    assertEquals(1, bucket.getDocCount());
-
-                    bucket = buckets.get(2);
-                    assertEquals("2017-02-01T09:15:00.000-01:00", bucket.getKeyAsString());
-                    assertEquals(1, bucket.getDocCount());
-
-                    bucket = buckets.get(3);
-                    assertEquals("2017-02-01T12:06:00.000-01:00", bucket.getKeyAsString());
-                    assertEquals(1, bucket.getDocCount());
-
-                    bucket = buckets.get(4);
-                    assertEquals("2017-02-01T13:04:00.000-01:00", bucket.getKeyAsString());
-                    assertEquals(1, bucket.getDocCount());
-
-                    bucket = buckets.get(5);
-                    assertEquals("2017-02-01T13:05:00.000-01:00", bucket.getKeyAsString());
-                    assertEquals(1, bucket.getDocCount());
-
-                    bucket = buckets.get(6);
-                    assertEquals("2017-02-01T14:59:00.000-01:00", bucket.getKeyAsString());
-                    assertEquals(1, bucket.getDocCount());
-
-                    bucket = buckets.get(7);
-                    assertEquals("2017-02-01T15:06:00.000-01:00", bucket.getKeyAsString());
-                    assertEquals(1, bucket.getDocCount());
-
-                    bucket = buckets.get(8);
-                    assertEquals("2017-02-01T15:48:00.000-01:00", bucket.getKeyAsString());
-                    assertEquals(1, bucket.getDocCount());
-
-                    bucket = buckets.get(9);
-                    assertEquals("2017-02-01T15:59:00.000-01:00", bucket.getKeyAsString());
-=======
-        final List<DateTime> datesForHourInterval = Arrays.asList(
-            new DateTime(2017, 2, 1, 9, 2, 0, DateTimeZone.UTC),
-            new DateTime(2017, 2, 1, 9, 35, 0, DateTimeZone.UTC),
-            new DateTime(2017, 2, 1, 10, 15, 0, DateTimeZone.UTC),
-            new DateTime(2017, 2, 1, 13, 6, 0, DateTimeZone.UTC),
-            new DateTime(2017, 2, 1, 14, 4, 0, DateTimeZone.UTC),
-            new DateTime(2017, 2, 1, 14, 5, 0, DateTimeZone.UTC),
-            new DateTime(2017, 2, 1, 15, 59, 0, DateTimeZone.UTC),
-            new DateTime(2017, 2, 1, 16, 6, 0, DateTimeZone.UTC),
-            new DateTime(2017, 2, 1, 16, 48, 0, DateTimeZone.UTC),
-            new DateTime(2017, 2, 1, 16, 59, 0, DateTimeZone.UTC));
+        final List<ZonedDateTime> datesForHourInterval = Arrays.asList(
+            ZonedDateTime.of(2017, 2, 1, 9, 2, 0, 0, ZoneOffset.UTC),
+            ZonedDateTime.of(2017, 2, 1, 9, 35, 0, 0, ZoneOffset.UTC),
+            ZonedDateTime.of(2017, 2, 1, 10, 15, 0, 0, ZoneOffset.UTC),
+            ZonedDateTime.of(2017, 2, 1, 13, 6, 0, 0, ZoneOffset.UTC),
+            ZonedDateTime.of(2017, 2, 1, 14, 4, 0, 0, ZoneOffset.UTC),
+            ZonedDateTime.of(2017, 2, 1, 14, 5, 0, 0, ZoneOffset.UTC),
+            ZonedDateTime.of(2017, 2, 1, 15, 59, 0, 0, ZoneOffset.UTC),
+            ZonedDateTime.of(2017, 2, 1, 16, 6, 0, 0, ZoneOffset.UTC),
+            ZonedDateTime.of(2017, 2, 1, 16, 48, 0, 0, ZoneOffset.UTC),
+            ZonedDateTime.of(2017, 2, 1, 16, 59, 0, 0, ZoneOffset.UTC));
         testSearchCase(DEFAULT_QUERY, datesForHourInterval,
-            aggregation -> aggregation.setNumBuckets(8).field(DATE_FIELD).timeZone(DateTimeZone.forOffsetHours(-1)),
+            aggregation -> aggregation.setNumBuckets(8).field(DATE_FIELD).timeZone(ZoneOffset.ofHours(-1)),
             histogram -> {
                 final List<String> dateStrings = datesForHourInterval.stream()
-                    .map(dateTime -> dateTime.withZone(DateTimeZone.forOffsetHours(-1)).toString()).collect(Collectors.toList());
+                    .map(dateTime -> DateFormatters.forPattern("strict_date_time")
+                        .format(dateTime.withZoneSameInstant(ZoneOffset.ofHours(-1)))).collect(Collectors.toList());
                 final List<? extends Histogram.Bucket> buckets = histogram.getBuckets();
                 assertEquals(datesForHourInterval.size(), buckets.size());
                 for (int i = 0; i < buckets.size(); i++) {
                     final Histogram.Bucket bucket = buckets.get(i);
                     assertEquals(dateStrings.get(i), bucket.getKeyAsString());
->>>>>>> acb65dd0
                     assertEquals(1, bucket.getDocCount());
                 }
             }
         );
-<<<<<<< HEAD
-        testSearchAndReduceCase(new MatchAllDocsQuery(),
-                Arrays.asList(
-                        "2017-02-01T09:02:00.000Z",
-                        "2017-02-01T09:35:00.000Z",
-                        "2017-02-01T10:15:00.000Z",
-                        "2017-02-01T13:06:00.000Z",
-                        "2017-02-01T14:04:00.000Z",
-                        "2017-02-01T14:05:00.000Z",
-                        "2017-02-01T15:59:00.000Z",
-                        "2017-02-01T16:06:00.000Z",
-                        "2017-02-01T16:48:00.000Z",
-                        "2017-02-01T16:59:00.000Z"
-                ),
-                aggregation -> aggregation.setNumBuckets(10).field(DATE_FIELD).timeZone(ZoneOffset.ofHours(-1)),
-                histogram -> {
-                    List<? extends Histogram.Bucket> buckets = histogram.getBuckets();
-                    assertEquals(8, buckets.size());
-
-                    Histogram.Bucket bucket = buckets.get(0);
-                    assertEquals("2017-02-01T08:00:00.000-01:00", bucket.getKeyAsString());
-                    assertEquals(2, bucket.getDocCount());
-
-                    bucket = buckets.get(1);
-                    assertEquals("2017-02-01T09:00:00.000-01:00", bucket.getKeyAsString());
-                    assertEquals(1, bucket.getDocCount());
-
-                    bucket = buckets.get(2);
-                    assertEquals("2017-02-01T10:00:00.000-01:00", bucket.getKeyAsString());
-                    assertEquals(0, bucket.getDocCount());
-
-                    bucket = buckets.get(3);
-                    assertEquals("2017-02-01T11:00:00.000-01:00", bucket.getKeyAsString());
-                    assertEquals(0, bucket.getDocCount());
-
-                    bucket = buckets.get(4);
-                    assertEquals("2017-02-01T12:00:00.000-01:00", bucket.getKeyAsString());
-                    assertEquals(1, bucket.getDocCount());
-
-                    bucket = buckets.get(5);
-                    assertEquals("2017-02-01T13:00:00.000-01:00", bucket.getKeyAsString());
-                    assertEquals(2, bucket.getDocCount());
-
-                    bucket = buckets.get(6);
-                    assertEquals("2017-02-01T14:00:00.000-01:00", bucket.getKeyAsString());
-                    assertEquals(1, bucket.getDocCount());
-
-                    bucket = buckets.get(7);
-                    assertEquals("2017-02-01T15:00:00.000-01:00", bucket.getKeyAsString());
-                    assertEquals(3, bucket.getDocCount());
-                }
-        );
-    }
-
-    public void testAllSecondIntervals() throws IOException {
-        DateFormatter formatter = DateFormatters.forPattern("yyyy-MM-dd'T'HH:mm:ss.SSSZ");
-        List<String> dataset = new ArrayList<>();
-        ZonedDateTime startDate = ZonedDateTime.of(2017, 1, 1, 0, 0, 0, 0, ZoneOffset.UTC);
-        for (int i = 0; i < 600; i++) {
-            ZonedDateTime date = startDate.plusSeconds(i);
-            dataset.add(formatter.format(date));
-=======
         testSearchAndReduceCase(DEFAULT_QUERY, datesForHourInterval,
-            aggregation -> aggregation.setNumBuckets(10).field(DATE_FIELD).timeZone(DateTimeZone.forOffsetHours(-1)),
+            aggregation -> aggregation.setNumBuckets(10).field(DATE_FIELD).timeZone(ZoneOffset.ofHours(-1)),
             histogram -> {
                 final Map<String, Integer> expectedDocCount = new HashMap<>();
                 expectedDocCount.put("2017-02-01T08:00:00.000-01:00", 2);
@@ -606,12 +433,11 @@
 
     public void testRandomSecondIntervals() throws IOException {
         final int length = 120;
-        final List<DateTime> dataset = new ArrayList<>(length);
-        final DateTime startDate = new DateTime(2017, 1, 1, 0, 0, 0, DateTimeZone.UTC);
+        final List<ZonedDateTime> dataset = new ArrayList<>(length);
+        final ZonedDateTime startDate = ZonedDateTime.of(2017, 1, 1, 0, 0, 0, 0, ZoneOffset.UTC);
         for (int i = 0; i < length; i++) {
-            final DateTime date = startDate.plusSeconds(i);
+            final ZonedDateTime date = startDate.plusSeconds(i);
             dataset.add(date);
->>>>>>> acb65dd0
         }
         final Map<Integer, Integer> bucketsToExpectedDocCountMap = new HashMap<>();
         bucketsToExpectedDocCountMap.put(120, 1);
@@ -634,23 +460,13 @@
             });
     }
 
-<<<<<<< HEAD
-    public void testAllMinuteIntervals() throws IOException {
-        DateFormatter formatter = DateFormatters.forPattern("yyyy-MM-dd'T'HH:mm:ss.SSSZ");
-        List<String> dataset = new ArrayList<>();
-        ZonedDateTime startDate = ZonedDateTime.of(2017, 1, 1, 0, 0, 0, 0, ZoneOffset.UTC);
-        for (int i = 0; i < 600; i++) {
-            ZonedDateTime date = startDate.plusMinutes(i);
-            dataset.add(formatter.format(date));
-=======
     public void testRandomMinuteIntervals() throws IOException {
         final int length = 120;
-        final List<DateTime> dataset = new ArrayList<>(length);
-        final DateTime startDate = new DateTime(2017, 1, 1, 0, 0, DateTimeZone.UTC);
+        final List<ZonedDateTime> dataset = new ArrayList<>(length);
+        final ZonedDateTime startDate = ZonedDateTime.of(2017, 1, 1, 0, 0, 0, 0, ZoneOffset.UTC);
         for (int i = 0; i < length; i++) {
-            final DateTime date = startDate.plusMinutes(i);
+            final ZonedDateTime date = startDate.plusMinutes(i);
             dataset.add(date);
->>>>>>> acb65dd0
         }
         final Map<Integer, Integer> bucketsToExpectedDocCountMap = new HashMap<>();
         bucketsToExpectedDocCountMap.put(120, 1);
@@ -673,23 +489,13 @@
             });
     }
 
-<<<<<<< HEAD
-    public void testAllHourIntervals() throws IOException {
-        DateFormatter formatter = DateFormatters.forPattern("yyyy-MM-dd'T'HH:mm:ss.SSSZ");
-        List<String> dataset = new ArrayList<>();
-        ZonedDateTime startDate = ZonedDateTime.of(2017, 1, 1, 0, 0, 0, 0, ZoneOffset.UTC);
-        for (int i = 0; i < 600; i++) {
-            ZonedDateTime date = startDate.plusHours(i);
-            dataset.add(formatter.format(date));
-=======
     public void testRandomHourIntervals() throws IOException {
         final int length = 72;
-        final List<DateTime> dataset = new ArrayList<>(length);
-        final DateTime startDate = new DateTime(2017, 1, 1, 0, 0, DateTimeZone.UTC);
+        final List<ZonedDateTime> dataset = new ArrayList<>(length);
+        final ZonedDateTime startDate = ZonedDateTime.of(2017, 1, 1, 0, 0, 0, 0, ZoneOffset.UTC);
         for (int i = 0; i < length; i++) {
-            final DateTime date = startDate.plusHours(i);
+            final ZonedDateTime date = startDate.plusHours(i);
             dataset.add(date);
->>>>>>> acb65dd0
         }
         final Map<Integer, Integer> bucketsToExpectedDocCountMap = new HashMap<>();
         bucketsToExpectedDocCountMap.put(72, 1);
@@ -711,23 +517,13 @@
             });
     }
 
-<<<<<<< HEAD
-    public void testAllDayIntervals() throws IOException {
-        DateFormatter formatter = DateFormatters.forPattern("yyyy-MM-dd'T'HH:mm:ss.SSSZ");
-        List<String> dataset = new ArrayList<>();
-        ZonedDateTime startDate = ZonedDateTime.of(2017, 1, 1, 0, 0, 0, 0, ZoneOffset.UTC);
-        for (int i = 0; i < 700; i++) {
-            ZonedDateTime date = startDate.plusDays(i);
-            dataset.add(formatter.format(date));
-=======
     public void testRandomDayIntervals() throws IOException {
         final int length = 140;
-        final List<DateTime> dataset = new ArrayList<>(length);
-        final DateTime startDate = new DateTime(2017, 1, 1, 0, 0, DateTimeZone.UTC);
+        final List<ZonedDateTime> dataset = new ArrayList<>(length);
+        final ZonedDateTime startDate = ZonedDateTime.of(2017, 1, 1, 0, 0, 0, 0, ZoneOffset.UTC);
         for (int i = 0; i < length; i++) {
-            final DateTime date = startDate.plusDays(i);
+            final ZonedDateTime date = startDate.plusDays(i);
             dataset.add(date);
->>>>>>> acb65dd0
         }
         final int randomChoice = randomIntBetween(1, 3);
         if (randomChoice == 1) {
@@ -762,40 +558,18 @@
                     final int randomIndex = randomInt(2);
                     final Histogram.Bucket bucket = buckets.get(randomIndex);
                     assertEquals(startDate.plusMonths(randomIndex), bucket.getKey());
-                    assertEquals(startDate.plusMonths(randomIndex).dayOfMonth().getMaximumValue(), bucket.getDocCount());
+                    assertEquals(YearMonth.from(startDate.plusMonths(randomIndex)).lengthOfMonth(), bucket.getDocCount());
                 });
-<<<<<<< HEAD
-    }
-
-    public void testAllMonthIntervals() throws IOException {
-        DateFormatter formatter = DateFormatters.forPattern("yyyy-MM-dd'T'HH:mm:ss.SSSZ");
-        List<String> dataset = new ArrayList<>();
-        ZonedDateTime startDate = ZonedDateTime.of(2017, 1, 1, 0, 0, 0, 0, ZoneOffset.UTC);
-        for (int i = 0; i < 600; i++) {
-            ZonedDateTime date = startDate.plusMonths(i);
-            dataset.add(formatter.format(date));
-=======
->>>>>>> acb65dd0
         }
     }
 
-<<<<<<< HEAD
-    public void testAllYearIntervals() throws IOException {
-        DateFormatter formatter = DateFormatters.forPattern("yyyy-MM-dd'T'HH:mm:ss.SSSZ");
-        List<String> dataset = new ArrayList<>();
-        ZonedDateTime startDate = ZonedDateTime.of(2017, 1, 1, 0, 0, 0, 0, ZoneOffset.UTC);
-        for (int i = 0; i < 600; i++) {
-            ZonedDateTime date = startDate.plusYears(i);
-            dataset.add(formatter.format(date));
-=======
     public void testRandomMonthIntervals() throws IOException {
         final int length = 60;
-        final List<DateTime> dataset = new ArrayList<>(length);
-        final DateTime startDate = new DateTime(2017, 1, 1, 0, 0, DateTimeZone.UTC);
+        final List<ZonedDateTime> dataset = new ArrayList<>(length);
+        final ZonedDateTime startDate = ZonedDateTime.of(2017, 1, 1, 0, 0, 0, 0, ZoneOffset.UTC);
         for (int i = 0; i < length; i++) {
-            final DateTime date = startDate.plusMonths(i);
+            final ZonedDateTime date = startDate.plusMonths(i);
             dataset.add(date);
->>>>>>> acb65dd0
         }
         final Map<Integer, Integer> bucketsToExpectedDocCountMap = new HashMap<>();
         bucketsToExpectedDocCountMap.put(60, 1);
@@ -818,10 +592,10 @@
 
     public void testRandomYearIntervals() throws IOException {
         final int length = 300;
-        final List<DateTime> dataset = new ArrayList<>(length);
-        final DateTime startDate = new DateTime(2017, 1, 1, 0, 0, DateTimeZone.UTC);
+        final List<ZonedDateTime> dataset = new ArrayList<>(length);
+        final ZonedDateTime startDate = ZonedDateTime.of(2017, 1, 1, 0, 0, 0, 0, ZoneOffset.UTC);
         for (int i = 0; i < length; i++) {
-            final DateTime date = startDate.plusYears(i);
+            final ZonedDateTime date = startDate.plusYears(i);
             dataset.add(date);
         }
         final Map<Integer, Integer> bucketsToExpectedDocCountMap = new HashMap<>();
@@ -847,12 +621,12 @@
     }
 
     public void testIntervalMinute() throws IOException {
-        final List<DateTime> datesForMinuteInterval = Arrays.asList(
-            new DateTime(2017, 2, 1, 9, 2, 35, DateTimeZone.UTC),
-            new DateTime(2017, 2, 1, 9, 2, 59, DateTimeZone.UTC),
-            new DateTime(2017, 2, 1, 9, 15, 37, DateTimeZone.UTC),
-            new DateTime(2017, 2, 1, 9, 16, 4, DateTimeZone.UTC),
-            new DateTime(2017, 2, 1, 9, 16, 42, DateTimeZone.UTC));
+        final List<ZonedDateTime> datesForMinuteInterval = Arrays.asList(
+            ZonedDateTime.of(2017, 2, 1, 9, 2, 35, 0, ZoneOffset.UTC),
+            ZonedDateTime.of(2017, 2, 1, 9, 2, 59, 0, ZoneOffset.UTC),
+            ZonedDateTime.of(2017, 2, 1, 9, 15, 37, 0, ZoneOffset.UTC),
+            ZonedDateTime.of(2017, 2, 1, 9, 16, 4, 0, ZoneOffset.UTC),
+            ZonedDateTime.of(2017, 2, 1, 9, 16, 42, 0, ZoneOffset.UTC));
 
         testSearchCase(DEFAULT_QUERY, datesForMinuteInterval,
             aggregation -> aggregation.setNumBuckets(4).field(DATE_FIELD),
@@ -869,10 +643,10 @@
         testSearchAndReduceCase(DEFAULT_QUERY, datesForMinuteInterval,
             aggregation -> aggregation.setNumBuckets(15).field(DATE_FIELD),
             histogram -> {
-                final Map<DateTime, Integer> expectedDocCount = new HashMap<>();
-                expectedDocCount.put(datesForMinuteInterval.get(0).withSecondOfMinute(0), 2);
-                expectedDocCount.put(datesForMinuteInterval.get(2).withSecondOfMinute(0), 1);
-                expectedDocCount.put(datesForMinuteInterval.get(3).withSecondOfMinute(0), 2);
+                final Map<ZonedDateTime, Integer> expectedDocCount = new HashMap<>();
+                expectedDocCount.put(datesForMinuteInterval.get(0).withSecond(0), 2);
+                expectedDocCount.put(datesForMinuteInterval.get(2).withSecond(0), 1);
+                expectedDocCount.put(datesForMinuteInterval.get(3).withSecond(0), 2);
                 final List<? extends Histogram.Bucket> buckets = histogram.getBuckets();
                 assertEquals(15, buckets.size());
                 buckets.forEach(bucket ->
@@ -882,15 +656,15 @@
     }
 
     public void testIntervalSecond() throws IOException {
-        final List<DateTime> datesForSecondInterval = Arrays.asList(
-            new DateTime(2017, 2, 1, 0, 0, 5, 15, DateTimeZone.UTC),
-            new DateTime(2017, 2, 1, 0, 0, 7, 299, DateTimeZone.UTC),
-            new DateTime(2017, 2, 1, 0, 0, 7, 74, DateTimeZone.UTC),
-            new DateTime(2017, 2, 1, 0, 0, 11, 688, DateTimeZone.UTC),
-            new DateTime(2017, 2, 1, 0, 0, 11, 210, DateTimeZone.UTC),
-            new DateTime(2017, 2, 1, 0, 0, 11, 380, DateTimeZone.UTC));
-        final DateTime startDate = datesForSecondInterval.get(0).withMillisOfSecond(0);
-        final Map<DateTime, Integer> expectedDocCount = new HashMap<>();
+        final List<ZonedDateTime> datesForSecondInterval = Arrays.asList(
+            ZonedDateTime.of(2017, 2, 1, 0, 0, 5, 15, ZoneOffset.UTC),
+            ZonedDateTime.of(2017, 2, 1, 0, 0, 7, 299, ZoneOffset.UTC),
+            ZonedDateTime.of(2017, 2, 1, 0, 0, 7, 74, ZoneOffset.UTC),
+            ZonedDateTime.of(2017, 2, 1, 0, 0, 11, 688, ZoneOffset.UTC),
+            ZonedDateTime.of(2017, 2, 1, 0, 0, 11, 210, ZoneOffset.UTC),
+            ZonedDateTime.of(2017, 2, 1, 0, 0, 11, 380, ZoneOffset.UTC));
+        final ZonedDateTime startDate = datesForSecondInterval.get(0).withNano(0);
+        final Map<ZonedDateTime, Integer> expectedDocCount = new HashMap<>();
         expectedDocCount.put(startDate, 1);
         expectedDocCount.put(startDate.plusSeconds(2), 2);
         expectedDocCount.put(startDate.plusSeconds(6), 3);
@@ -913,19 +687,19 @@
         );
     }
 
-    private void testSearchCase(final Query query, final List<DateTime> dataset,
+    private void testSearchCase(final Query query, final List<ZonedDateTime> dataset,
                                 final Consumer<AutoDateHistogramAggregationBuilder> configure,
                                 final Consumer<Histogram> verify) throws IOException {
         executeTestCase(false, query, dataset, configure, verify);
     }
 
-    private void testSearchAndReduceCase(final Query query, final List<DateTime> dataset,
+    private void testSearchAndReduceCase(final Query query, final List<ZonedDateTime> dataset,
                                          final Consumer<AutoDateHistogramAggregationBuilder> configure,
                                          final Consumer<Histogram> verify) throws IOException {
         executeTestCase(true, query, dataset, configure, verify);
     }
 
-    private void testBothCases(final Query query, final List<DateTime> dataset,
+    private void testBothCases(final Query query, final List<ZonedDateTime> dataset,
                                final Consumer<AutoDateHistogramAggregationBuilder> configure,
                                final Consumer<Histogram> verify) throws IOException {
         executeTestCase(false, query, dataset, configure, verify);
@@ -946,18 +720,18 @@
         );
     }
 
-    private void executeTestCase(final boolean reduced, final Query query, final List<DateTime> dataset,
+    private void executeTestCase(final boolean reduced, final Query query, final List<ZonedDateTime> dataset,
                                  final Consumer<AutoDateHistogramAggregationBuilder> configure,
                                  final Consumer<Histogram> verify) throws IOException {
         try (Directory directory = newDirectory()) {
             try (RandomIndexWriter indexWriter = new RandomIndexWriter(random(), directory)) {
                 final Document document = new Document();
-                for (final DateTime date : dataset) {
+                for (final ZonedDateTime date : dataset) {
                     if (frequently()) {
                         indexWriter.commit();
                     }
 
-                    final long instant = date.getMillis();
+                    final long instant = date.toInstant().toEpochMilli();
                     document.add(new SortedNumericDocValuesField(DATE_FIELD, instant));
                     document.add(new LongPoint(INSTANT_FIELD, instant));
                     indexWriter.addDocument(document);
@@ -988,11 +762,4 @@
             }
         }
     }
-<<<<<<< HEAD
-
-    private static long asLong(String dateTime) {
-        return DateFormatters.toZonedDateTime(DateFieldMapper.DEFAULT_DATE_TIME_FORMATTER.parse(dateTime)).toInstant().toEpochMilli();
-    }
-=======
->>>>>>> acb65dd0
 }