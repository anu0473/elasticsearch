--- conflicted
+++ resolved
@@ -193,15 +193,9 @@
            updateGeohashBucketsCentroid(singleVal);
         }
 
-<<<<<<< HEAD
-        builders.add(client().prepareIndex(IDX_ZERO_NAME, "type").setSource(
+        builders.add(client().prepareIndex(IDX_ZERO_NAME).setSource(
                 jsonBuilder().startObject().array(SINGLE_VALUED_GEOPOINT_FIELD_NAME, 0.0, 1.0).endObject()));
         assertAcked(prepareCreate(IDX_ZERO_NAME).addMapping("type", SINGLE_VALUED_GEOPOINT_FIELD_NAME, "type=geo_point"));
-=======
-        builders.add(client().prepareIndex(IDX_ZERO_NAME).setSource(
-                jsonBuilder().startObject().array(SINGLE_VALUED_FIELD_NAME, 0.0, 1.0).endObject()));
-        assertAcked(prepareCreate(IDX_ZERO_NAME).addMapping("type", SINGLE_VALUED_FIELD_NAME, "type=geo_point"));
->>>>>>> 7e6199e7
 
         indexRandom(true, builders);
         ensureSearchable();
