--- conflicted
+++ resolved
@@ -144,11 +144,7 @@
         // shard context will only need indicesQueriesRegistry for building Query objects nested in query rescorer
         QueryShardContext mockShardContext = new QueryShardContext(0, idxSettings, BigArrays.NON_RECYCLING_INSTANCE,
             null, null, null, null, null,
-<<<<<<< HEAD
-            xContentRegistry(), namedWriteableRegistry, null, null, () -> nowInMillis, null, null, null) {
-=======
-            xContentRegistry(), namedWriteableRegistry, null, null, () -> nowInMillis, null, null, () -> true) {
->>>>>>> 85fa2bdb
+            xContentRegistry(), namedWriteableRegistry, null, null, () -> nowInMillis, null, null, () -> true, null) {
             @Override
             public MappedFieldType fieldMapper(String name) {
                 TextFieldMapper.Builder builder = new TextFieldMapper.Builder(name);
@@ -192,11 +188,7 @@
         // shard context will only need indicesQueriesRegistry for building Query objects nested in query rescorer
         QueryShardContext mockShardContext = new QueryShardContext(0, idxSettings, BigArrays.NON_RECYCLING_INSTANCE,
                 null, null, null, null, null,
-<<<<<<< HEAD
-                xContentRegistry(), namedWriteableRegistry, null, null, () -> nowInMillis, null, null, null) {
-=======
-                xContentRegistry(), namedWriteableRegistry, null, null, () -> nowInMillis, null, null, () -> true) {
->>>>>>> 85fa2bdb
+                xContentRegistry(), namedWriteableRegistry, null, null, () -> nowInMillis, null, null, () -> true, null) {
             @Override
             public MappedFieldType fieldMapper(String name) {
                 TextFieldMapper.Builder builder = new TextFieldMapper.Builder(name);
