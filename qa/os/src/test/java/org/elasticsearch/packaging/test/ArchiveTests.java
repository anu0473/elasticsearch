--- conflicted
+++ resolved
@@ -103,14 +103,8 @@
     }
 
     public void test50StartAndStop() throws Exception {
-<<<<<<< HEAD
-        awaitElasticsearchStartup(Archives.startElasticsearch(installation, sh));
-=======
-        // cleanup from previous test
-        rm(installation.config("elasticsearch.keystore"));
-
-        try {
-            Archives.runElasticsearch(installation, sh);
+        try {
+            awaitElasticsearchStartup(Archives.startElasticsearch(installation, sh));
         } catch (Exception e ){
             if (Files.exists(installation.home.resolve("elasticsearch.pid"))) {
                 String pid = FileUtils.slurp(installation.home.resolve("elasticsearch.pid")).trim();
@@ -119,7 +113,6 @@
             }
             throw e;
         }
->>>>>>> 213d2da8
 
         assertTrue("gc logs exist", Files.exists(installation.logs.resolve("gc.log")));
         ServerUtils.runElasticsearchTests();
